--- conflicted
+++ resolved
@@ -1,15 +1,11 @@
 /*
-<<<<<<< HEAD
  * ===========================================================================
  * (c) Copyright IBM Corp. 2000, 2018 All Rights Reserved
  * ===========================================================================
  */
 
 /*
- * Copyright (c) 2000, 2016, Oracle and/or its affiliates. All rights reserved.
-=======
  * Copyright (c) 2000, 2018, Oracle and/or its affiliates. All rights reserved.
->>>>>>> 74d4f81e
  * DO NOT ALTER OR REMOVE COPYRIGHT NOTICES OR THIS FILE HEADER.
  *
  * This code is free software; you can redistribute it and/or modify it
@@ -42,24 +38,6 @@
 #if[rw]
 
     private $type$ get$Type$(long a) {
-<<<<<<< HEAD
-        $memtype$ x = UNSAFE.get$Memtype$Unaligned(null, a, bigEndian);
-        $type$ y = $fromBits$(x);
-        Reference.reachabilityFence(this);
-        return y;
-    }
-
-    public $type$ get$Type$() {
-        $type$ y = get$Type$(ix(nextGetIndex($BYTES_PER_VALUE$)));
-        Reference.reachabilityFence(this);
-        return y;
-    }
-
-    public $type$ get$Type$(int i) {
-        $type$ y = get$Type$(ix(checkIndex(i, $BYTES_PER_VALUE$)));
-        Reference.reachabilityFence(this);
-        return y;
-=======
         try {
             $memtype$ x = UNSAFE.get$Memtype$Unaligned(null, a, bigEndian);
             return $fromBits$(x);
@@ -82,19 +60,12 @@
         } finally {
             Reference.reachabilityFence(this);
         }
->>>>>>> 74d4f81e
     }
 
 #end[rw]
 
     private ByteBuffer put$Type$(long a, $type$ x) {
 #if[rw]
-<<<<<<< HEAD
-        $memtype$ y = $toBits$(x);
-        UNSAFE.put$Memtype$Unaligned(null, a, y, bigEndian);
-        Reference.reachabilityFence(this);
-	return this;
-=======
         try {
             $memtype$ y = $toBits$(x);
             UNSAFE.put$Memtype$Unaligned(null, a, y, bigEndian);
@@ -102,7 +73,6 @@
             Reference.reachabilityFence(this);
         }
         return this;
->>>>>>> 74d4f81e
 #else[rw]
         throw new ReadOnlyBufferException();
 #end[rw]
