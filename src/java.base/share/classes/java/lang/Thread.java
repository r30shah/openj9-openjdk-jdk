--- conflicted
+++ resolved
@@ -513,22 +513,14 @@
             if (currentThread() instanceof VirtualThread vthread) {
                 vthread.sleepNanos(nanos);
             } else {
-                sleep0(nanos);
+                sleepImpl(millis, 0);
             }
         } finally {
             afterSleep(event);
         }
     }
 
-<<<<<<< HEAD
-    private static void sleep0(long millis) throws InterruptedException {
-        sleepImpl(millis, 0);
-    }
-
     private static native void sleepImpl(long millis, int nanos);
-=======
-    private static native void sleep0(long nanos) throws InterruptedException;
->>>>>>> 31c58a95
 
     /**
      * Causes the currently executing thread to sleep (temporarily cease
@@ -570,7 +562,7 @@
             if (currentThread() instanceof VirtualThread vthread) {
                 vthread.sleepNanos(totalNanos);
             } else {
-                sleep0(totalNanos);
+                sleepImpl(millis, nanos);
             }
         } finally {
             afterSleep(event);
@@ -604,7 +596,7 @@
             if (currentThread() instanceof VirtualThread vthread) {
                 vthread.sleepNanos(nanos);
             } else {
-                sleep0(nanos);
+                sleepImpl(nanos / 1_000_000L, (int)(nanos % 1_000_000L));
             }
         } finally {
             afterSleep(event);
