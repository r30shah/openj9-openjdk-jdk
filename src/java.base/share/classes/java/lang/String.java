--- conflicted
+++ resolved
@@ -1034,14 +1034,10 @@
         }
         if (COMPACT_STRINGS) {
             byte[] val = StringUTF16.compress(ca, 0, caLen);
-<<<<<<< HEAD
-            byte coder = StringUTF16.coderFromArrayLen(val, len);
+            byte coder = StringUTF16.coderFromArrayLen(val, caLen);
             if (coder == UTF16) {
                 initCompressionFlag();
             }
-=======
-            byte coder = StringUTF16.coderFromArrayLen(val, caLen);
->>>>>>> 5d9c764e
             return new String(val, coder);
         }
         return new String(StringUTF16.toBytes(ca, 0, caLen), UTF16);
