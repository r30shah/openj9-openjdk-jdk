--- conflicted
+++ resolved
@@ -689,12 +689,6 @@
                 SocketAddress remote = beginRead(true, false);
                 boolean connected = (remote != null);
                 do {
-<<<<<<< HEAD
-                    long remainingNanos = (nanos > 0)
-                            ? nanos - (System.nanoTime() - startNanos)
-                            : 0;
-=======
->>>>>>> b3f72be4
                     ByteBuffer dst = tryBlockingReceive(connected, bufLength, remainingNanos);
 
                     // if datagram received then get sender and copy to DatagramPacket
