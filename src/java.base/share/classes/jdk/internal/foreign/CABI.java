/*
 *  Copyright (c) 2020, 2023, Oracle and/or its affiliates. All rights reserved.
 *  DO NOT ALTER OR REMOVE COPYRIGHT NOTICES OR THIS FILE HEADER.
 *
 *  This code is free software; you can redistribute it and/or modify it
 *  under the terms of the GNU General Public License version 2 only, as
 *  published by the Free Software Foundation.  Oracle designates this
 *  particular file as subject to the "Classpath" exception as provided
 *  by Oracle in the LICENSE file that accompanied this code.
 *
 *  This code is distributed in the hope that it will be useful, but WITHOUT
 *  ANY WARRANTY; without even the implied warranty of MERCHANTABILITY or
 *  FITNESS FOR A PARTICULAR PURPOSE.  See the GNU General Public License
 *  version 2 for more details (a copy is included in the LICENSE file that
 *  accompanied this code).
 *
 *  You should have received a copy of the GNU General Public License version
 *  2 along with this work; if not, write to the Free Software Foundation,
 *  Inc., 51 Franklin St, Fifth Floor, Boston, MA 02110-1301 USA.
 *
 *   Please contact Oracle, 500 Oracle Parkway, Redwood Shores, CA 94065 USA
 *  or visit www.oracle.com if you need additional information or have any
 *  questions.
 *
 */

/*
 * ===========================================================================
 * (c) Copyright IBM Corp. 2022, 2023 All Rights Reserved
 * ===========================================================================
 */

package jdk.internal.foreign;

import jdk.internal.foreign.abi.fallback.FallbackLinker;
import jdk.internal.vm.ForeignLinkerSupport;
import jdk.internal.util.OperatingSystem;
import jdk.internal.util.StaticProperty;

import static java.lang.foreign.ValueLayout.ADDRESS;
import static sun.security.action.GetPropertyAction.privilegedGetProperty;

public enum CABI {
    SYS_V,
    WIN_64,
    LINUX_AARCH_64,
    MAC_OS_AARCH_64,
    WIN_AARCH_64,
    LINUX_PPC_64,
    LINUX_PPC_64_LE,
    LINUX_RISCV_64,
    LINUX_S390,
    AIX_PPC_64,
    FALLBACK,
    UNSUPPORTED;

    private static final CABI CURRENT = computeCurrent();

    private static CABI computeCurrent() {
        String abi = privilegedGetProperty("jdk.internal.foreign.CABI");
        if (abi != null) {
            return CABI.valueOf(abi);
        }

        if (ForeignLinkerSupport.isSupported()) {
            // figure out the ABI based on the platform
            String arch = StaticProperty.osArch();
            long addressSize = ADDRESS.byteSize();
            // might be running in a 32-bit VM on a 64-bit platform.
            // addressSize will be correctly 32
            if ((arch.equals("amd64") || arch.equals("x86_64")) && addressSize == 8) {
                if (OperatingSystem.isWindows()) {
                    return WIN_64;
                } else {
                    return SYS_V;
                }
            } else if (arch.equals("aarch64")) {
                if (OperatingSystem.isMacOS()) {
                    return MAC_OS_AARCH_64;
                } else if (OperatingSystem.isWindows()) {
                    return WIN_AARCH_64;
                } else {
                    // The Linux ABI follows the standard AAPCS ABI
                    return LINUX_AARCH_64;
                }
            } else if (arch.equals("ppc64")) {
<<<<<<< HEAD
                if (OperatingSystem.isAix()) {
                    return AIX_PPC_64;
=======
                if (OperatingSystem.isLinux()) {
                    return LINUX_PPC_64;
>>>>>>> 20361239
                }
            } else if (arch.equals("ppc64le")) {
                if (OperatingSystem.isLinux()) {
                    return LINUX_PPC_64_LE;
                }
            } else if (arch.equals("riscv64")) {
                if (OperatingSystem.isLinux()) {
                    return LINUX_RISCV_64;
                }
            } else if (arch.equals("s390x")) {
                if (OperatingSystem.isLinux()) {
                    return LINUX_S390;
                }
        }
        } else if (FallbackLinker.isSupported()) {
            return FALLBACK; // fallback linker
        }

        return UNSUPPORTED;
    }

    public static CABI current() {
        return CURRENT;
    }
}<|MERGE_RESOLUTION|>--- conflicted
+++ resolved
@@ -84,13 +84,10 @@
                     return LINUX_AARCH_64;
                 }
             } else if (arch.equals("ppc64")) {
-<<<<<<< HEAD
-                if (OperatingSystem.isAix()) {
-                    return AIX_PPC_64;
-=======
                 if (OperatingSystem.isLinux()) {
                     return LINUX_PPC_64;
->>>>>>> 20361239
+                } else if (OperatingSystem.isAix()) {
+                    return AIX_PPC_64;
                 }
             } else if (arch.equals("ppc64le")) {
                 if (OperatingSystem.isLinux()) {
