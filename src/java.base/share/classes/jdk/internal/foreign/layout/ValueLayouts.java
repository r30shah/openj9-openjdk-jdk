--- conflicted
+++ resolved
@@ -301,11 +301,7 @@
         }
 
         public static OfDouble of(ByteOrder order) {
-<<<<<<< HEAD
-            return new OfDoubleImpl(order, Utils.IS_AIX ? 4 : ADDRESS_SIZE_BYTES, Optional.empty());
-=======
-            return new OfDoubleImpl(order, Double.BYTES, Optional.empty());
->>>>>>> b5f955dd
+            return new OfDoubleImpl(order, Utils.IS_AIX ? 4 : Double.BYTES, Optional.empty());
         }
 
         @Override
