--- conflicted
+++ resolved
@@ -132,17 +132,12 @@
         return DowncallLinker.getBoundMethodHandle(mt, cDesc, options);
     }
 
-<<<<<<< HEAD
     /* Replace UpcallLinker in OpenJDK with the implementation of UpcallLinker specific to OpenJ9 */
-    public static MemorySegment arrangeUpcall(MethodHandle target, MethodType mt, FunctionDescriptor cDesc, SegmentScope session) {
-        return UpcallLinker.make(target, mt, cDesc, session);
-=======
     public static UpcallStubFactory arrangeUpcall(MethodType mt, FunctionDescriptor cDesc) {
         Bindings bindings = getBindings(mt, cDesc, true);
         final boolean dropReturn = false; /* need the return value as well */
         return SharedUtils.arrangeUpcallHelper(mt, bindings.isInMemoryReturn, dropReturn, CWindows,
                 bindings.callingSequence);
->>>>>>> 4330b730
     }
 
     private static boolean isInMemoryReturn(Optional<MemoryLayout> returnLayout) {
