/*
 * Copyright (c) 2020, 2022, Oracle and/or its affiliates. All rights reserved.
 * Copyright (c) 2019, 2022, Arm Limited. All rights reserved.
 * DO NOT ALTER OR REMOVE COPYRIGHT NOTICES OR THIS FILE HEADER.
 *
 * This code is free software; you can redistribute it and/or modify it
 * under the terms of the GNU General Public License version 2 only, as
 * published by the Free Software Foundation.  Oracle designates this
 * particular file as subject to the "Classpath" exception as provided
 * by Oracle in the LICENSE file that accompanied this code.
 *
 * This code is distributed in the hope that it will be useful, but WITHOUT
 * ANY WARRANTY; without even the implied warranty of MERCHANTABILITY or
 * FITNESS FOR A PARTICULAR PURPOSE.  See the GNU General Public License
 * version 2 for more details (a copy is included in the LICENSE file that
 * accompanied this code).
 *
 * You should have received a copy of the GNU General Public License version
 * 2 along with this work; if not, write to the Free Software Foundation,
 * Inc., 51 Franklin St, Fifth Floor, Boston, MA 02110-1301 USA.
 *
 * Please contact Oracle, 500 Oracle Parkway, Redwood Shores, CA 94065 USA
 * or visit www.oracle.com if you need additional information or have any
 * questions.
 */

/*
 * ===========================================================================
 * (c) Copyright IBM Corp. 2022, 2022 All Rights Reserved
 * ===========================================================================
 */

package jdk.internal.foreign.abi.aarch64;

import java.lang.foreign.FunctionDescriptor;
import java.lang.foreign.GroupLayout;
import java.lang.foreign.MemoryLayout;
import java.lang.foreign.MemorySegment;
import jdk.internal.foreign.abi.ABIDescriptor;
import jdk.internal.foreign.abi.Binding;
import jdk.internal.foreign.abi.CallingSequence;
import jdk.internal.foreign.abi.CallingSequenceBuilder;
import jdk.internal.foreign.abi.DowncallLinker;
import jdk.internal.foreign.abi.LinkerOptions;
import jdk.internal.foreign.abi.UpcallLinker;
import jdk.internal.foreign.abi.SharedUtils;
import jdk.internal.foreign.abi.VMStorage;
import jdk.internal.foreign.abi.aarch64.linux.LinuxAArch64CallArranger;
import jdk.internal.foreign.abi.aarch64.macos.MacOsAArch64CallArranger;
import jdk.internal.foreign.Utils;

import java.lang.foreign.SegmentScope;
import java.lang.invoke.MethodHandle;
import java.lang.invoke.MethodType;
import java.util.List;
import java.util.Optional;

import static jdk.internal.foreign.PlatformLayouts.*;
import static jdk.internal.foreign.abi.aarch64.AArch64Architecture.*;
import static jdk.internal.foreign.abi.aarch64.AArch64Architecture.Regs.*;

/**
 * For the AArch64 C ABI specifically, this class uses CallingSequenceBuilder
 * to translate a C FunctionDescriptor into a CallingSequence, which can then be turned into a MethodHandle.
 *
 * This includes taking care of synthetic arguments like pointers to return buffers for 'in-memory' returns.
 *
 * There are minor differences between the ABIs implemented on Linux, macOS, and Windows
 * which are handled in sub-classes. Clients should access these through the provided
 * public constants CallArranger.LINUX and CallArranger.MACOS.
 */
public abstract class CallArranger {
    private static final int STACK_SLOT_SIZE = 8;
    public static final int MAX_REGISTER_ARGUMENTS = 8;

    private static final VMStorage INDIRECT_RESULT = r8;

    // This is derived from the AAPCS64 spec, restricted to what's
    // possible when calling to/from C code.
    //
    // The indirect result register, r8, is used to return a large
    // struct by value. It's treated as an input here as the caller is
    // responsible for allocating storage and passing this into the
    // function.
    //
    // Although the AAPCS64 says r0-7 and v0-7 are all valid return
    // registers, it's not possible to generate a C function that uses
    // r2-7 and v4-7 so they are omitted here.
    private static final ABIDescriptor C = abiFor(
        new VMStorage[] { r0, r1, r2, r3, r4, r5, r6, r7, INDIRECT_RESULT},
        new VMStorage[] { v0, v1, v2, v3, v4, v5, v6, v7 },
        new VMStorage[] { r0, r1 },
        new VMStorage[] { v0, v1, v2, v3 },
        new VMStorage[] { r9, r10, r11, r12, r13, r14, r15 },
        new VMStorage[] { v16, v17, v18, v19, v20, v21, v22, v23, v24, v25,
                          v26, v27, v28, v29, v30, v31 },
        16,  // Stack is always 16 byte aligned on AArch64
        0,   // No shadow space
        r9, r10  // scratch 1 & 2
    );

    public record Bindings(CallingSequence callingSequence,
                           boolean isInMemoryReturn) {
    }

    public static final CallArranger LINUX = new LinuxAArch64CallArranger();
    public static final CallArranger MACOS = new MacOsAArch64CallArranger();

    /**
     * Are variadic arguments assigned to registers as in the standard calling
     * convention, or always passed on the stack?
     *
     * @return true if variadic arguments should be spilled to the stack.
      */
     protected abstract boolean varArgsOnStack();

    /**
     * {@return true if this ABI requires sub-slot (smaller than STACK_SLOT_SIZE) packing of arguments on the stack.}
     */
    protected abstract boolean requiresSubSlotStackPacking();

    protected CallArranger() {}

    public Bindings getBindings(MethodType mt, FunctionDescriptor cDesc, boolean forUpcall) {
        return getBindings(mt, cDesc, forUpcall, LinkerOptions.empty());
    }

    public Bindings getBindings(MethodType mt, FunctionDescriptor cDesc, boolean forUpcall, LinkerOptions options) {
        CallingSequenceBuilder csb = new CallingSequenceBuilder(C, forUpcall, options);

        BindingCalculator argCalc = forUpcall ? new BoxBindingCalculator(true) : new UnboxBindingCalculator(true);
        BindingCalculator retCalc = forUpcall ? new UnboxBindingCalculator(false) : new BoxBindingCalculator(false);

        boolean returnInMemory = isInMemoryReturn(cDesc.returnLayout());
        if (returnInMemory) {
            csb.addArgumentBindings(MemorySegment.class, AArch64.C_POINTER,
                    argCalc.getIndirectBindings());
        } else if (cDesc.returnLayout().isPresent()) {
            Class<?> carrier = mt.returnType();
            MemoryLayout layout = cDesc.returnLayout().get();
            csb.setReturnBindings(carrier, layout, retCalc.getBindings(carrier, layout));
        }

        for (int i = 0; i < mt.parameterCount(); i++) {
            Class<?> carrier = mt.parameterType(i);
            MemoryLayout layout = cDesc.argumentLayouts().get(i);
            if (varArgsOnStack() && options.isVarargsIndex(i)) {
                argCalc.storageCalculator.adjustForVarArgs();
            }
            csb.addArgumentBindings(carrier, layout, argCalc.getBindings(carrier, layout));
        }

        return new Bindings(csb.build(), returnInMemory);
    }

<<<<<<< HEAD
    /* Replace DowncallLinker in OpenJDK with the implementation of DowncallLinker specific to OpenJ9 */
    public static MethodHandle arrangeDowncall(MethodType mt, FunctionDescriptor cDesc) {
        MethodHandle handle = DowncallLinker.getBoundMethodHandle(mt, cDesc);
        return handle;
    }

    /* Replace UpcallLinker in OpenJDK with the implementation of UpcallLinker specific to OpenJ9 */
    public static MemorySegment arrangeUpcall(MethodHandle target, MethodType mt, FunctionDescriptor cDesc, MemorySession session) {
        return UpcallLinker.make(target, mt, cDesc, session);
=======
    public MethodHandle arrangeDowncall(MethodType mt, FunctionDescriptor cDesc, LinkerOptions options) {
        Bindings bindings = getBindings(mt, cDesc, false, options);

        MethodHandle handle = new DowncallLinker(C, bindings.callingSequence).getBoundMethodHandle();

        if (bindings.isInMemoryReturn) {
            handle = SharedUtils.adaptDowncallForIMR(handle, cDesc, bindings.callingSequence);
        }

        return handle;
    }

    public MemorySegment arrangeUpcall(MethodHandle target, MethodType mt, FunctionDescriptor cDesc, SegmentScope session) {
        Bindings bindings = getBindings(mt, cDesc, true);

        if (bindings.isInMemoryReturn) {
            target = SharedUtils.adaptUpcallForIMR(target, true /* drop return, since we don't have bindings for it */);
        }

        return UpcallLinker.make(C, target, bindings.callingSequence, session);
>>>>>>> 59f2aa14
    }

    private static boolean isInMemoryReturn(Optional<MemoryLayout> returnLayout) {
        return returnLayout
            .filter(GroupLayout.class::isInstance)
            .filter(g -> TypeClass.classifyLayout(g) == TypeClass.STRUCT_REFERENCE)
            .isPresent();
    }

    class StorageCalculator {
        private final boolean forArguments;
        private boolean forVarArgs = false;

        private final int[] nRegs = new int[] { 0, 0 };
        private long stackOffset = 0;

        public StorageCalculator(boolean forArguments) {
            this.forArguments = forArguments;
        }

        void alignStack(long alignment) {
            stackOffset = Utils.alignUp(stackOffset, alignment);
        }

        VMStorage stackAlloc(long size, long alignment) {
            assert forArguments : "no stack returns";
            long alignedStackOffset = Utils.alignUp(stackOffset, alignment);

            short encodedSize = (short) size;
            assert (encodedSize & 0xFFFF) == size;

            VMStorage storage =
                AArch64Architecture.stackStorage(encodedSize, (int)alignedStackOffset);
            stackOffset = alignedStackOffset + size;
            return storage;
        }

        VMStorage stackAlloc(MemoryLayout layout) {
            long stackSlotAlignment = requiresSubSlotStackPacking() && !forVarArgs
                    ? layout.byteAlignment()
                    : Math.max(layout.byteAlignment(), STACK_SLOT_SIZE);
            return stackAlloc(layout.byteSize(), stackSlotAlignment);
        }

        VMStorage[] regAlloc(int type, int count) {
            if (nRegs[type] + count <= MAX_REGISTER_ARGUMENTS) {
                VMStorage[] source =
                    (forArguments ? C.inputStorage : C.outputStorage)[type];
                VMStorage[] result = new VMStorage[count];
                for (int i = 0; i < count; i++) {
                    result[i] = source[nRegs[type]++];
                }
                return result;
            } else {
                // Any further allocations for this register type must
                // be from the stack.
                nRegs[type] = MAX_REGISTER_ARGUMENTS;
                return null;
            }
        }

        VMStorage[] regAlloc(int type, MemoryLayout layout) {
            return regAlloc(type, (int)Utils.alignUp(layout.byteSize(), 8) / 8);
        }

        VMStorage nextStorage(int type, MemoryLayout layout) {
            VMStorage[] storage = regAlloc(type, 1);
            if (storage == null) {
                return stackAlloc(layout);
            }

            return storage[0];
        }

        VMStorage[] nextStorageForHFA(GroupLayout group) {
            final int nFields = group.memberLayouts().size();
            VMStorage[] regs = regAlloc(StorageType.VECTOR, nFields);
            if (regs == null && requiresSubSlotStackPacking() && !forVarArgs) {
                // For the ABI variants that pack arguments spilled to the
                // stack, HFA arguments are spilled as if their individual
                // fields had been allocated separately rather than as if the
                // struct had been spilled as a whole.

                VMStorage[] slots = new VMStorage[nFields];
                for (int i = 0; i < nFields; i++) {
                    slots[i] = stackAlloc(group.memberLayouts().get(i));
                }

                return slots;
            } else {
                return regs;
            }
        }

        void adjustForVarArgs() {
            // This system passes all variadic parameters on the stack. Ensure
            // no further arguments are allocated to registers.
            nRegs[StorageType.INTEGER] = MAX_REGISTER_ARGUMENTS;
            nRegs[StorageType.VECTOR] = MAX_REGISTER_ARGUMENTS;
            forVarArgs = true;
        }
    }

    abstract class BindingCalculator {
        protected final StorageCalculator storageCalculator;

        protected BindingCalculator(boolean forArguments) {
            this.storageCalculator = new StorageCalculator(forArguments);
        }

        protected void spillStructUnbox(Binding.Builder bindings, MemoryLayout layout) {
            // If a struct has been assigned register or HFA class but
            // there are not enough free registers to hold the entire
            // struct, it must be passed on the stack. I.e. not split
            // between registers and stack.

            long offset = 0;
            while (offset < layout.byteSize()) {
                long copy = Math.min(layout.byteSize() - offset, STACK_SLOT_SIZE);
                VMStorage storage =
                    storageCalculator.stackAlloc(copy, STACK_SLOT_SIZE);
                if (offset + STACK_SLOT_SIZE < layout.byteSize()) {
                    bindings.dup();
                }
                Class<?> type = SharedUtils.primitiveCarrierForSize(copy, false);
                bindings.bufferLoad(offset, type)
                        .vmStore(storage, type);
                offset += STACK_SLOT_SIZE;
            }

            if (requiresSubSlotStackPacking()) {
                // Pad to the next stack slot boundary instead of packing
                // additional arguments into the unused space.
                storageCalculator.alignStack(STACK_SLOT_SIZE);
            }
        }

        protected void spillStructBox(Binding.Builder bindings, MemoryLayout layout) {
            // If a struct has been assigned register or HFA class but
            // there are not enough free registers to hold the entire
            // struct, it must be passed on the stack. I.e. not split
            // between registers and stack.

            long offset = 0;
            while (offset < layout.byteSize()) {
                long copy = Math.min(layout.byteSize() - offset, STACK_SLOT_SIZE);
                VMStorage storage =
                    storageCalculator.stackAlloc(copy, STACK_SLOT_SIZE);
                Class<?> type = SharedUtils.primitiveCarrierForSize(copy, false);
                bindings.dup()
                        .vmLoad(storage, type)
                        .bufferStore(offset, type);
                offset += STACK_SLOT_SIZE;
            }

            if (requiresSubSlotStackPacking()) {
                // Pad to the next stack slot boundary instead of packing
                // additional arguments into the unused space.
                storageCalculator.alignStack(STACK_SLOT_SIZE);
            }
        }

        abstract List<Binding> getBindings(Class<?> carrier, MemoryLayout layout);

        abstract List<Binding> getIndirectBindings();
    }

    class UnboxBindingCalculator extends BindingCalculator {
        UnboxBindingCalculator(boolean forArguments) {
            super(forArguments);
        }

        @Override
        List<Binding> getIndirectBindings() {
            return Binding.builder()
                .unboxAddress()
                .vmStore(INDIRECT_RESULT, long.class)
                .build();
        }

        @Override
        List<Binding> getBindings(Class<?> carrier, MemoryLayout layout) {
            TypeClass argumentClass = TypeClass.classifyLayout(layout);
            Binding.Builder bindings = Binding.builder();
            switch (argumentClass) {
                case STRUCT_REGISTER: {
                    assert carrier == MemorySegment.class;
                    VMStorage[] regs = storageCalculator.regAlloc(
                        StorageType.INTEGER, layout);
                    if (regs != null) {
                        int regIndex = 0;
                        long offset = 0;
                        while (offset < layout.byteSize()) {
                            final long copy = Math.min(layout.byteSize() - offset, 8);
                            VMStorage storage = regs[regIndex++];
                            boolean useFloat = storage.type() == StorageType.VECTOR;
                            Class<?> type = SharedUtils.primitiveCarrierForSize(copy, useFloat);
                            if (offset + copy < layout.byteSize()) {
                                bindings.dup();
                            }
                            bindings.bufferLoad(offset, type)
                                    .vmStore(storage, type);
                            offset += copy;
                        }
                    } else {
                        spillStructUnbox(bindings, layout);
                    }
                    break;
                }
                case STRUCT_REFERENCE: {
                    assert carrier == MemorySegment.class;
                    bindings.copy(layout)
                            .unboxAddress();
                    VMStorage storage = storageCalculator.nextStorage(
                        StorageType.INTEGER, AArch64.C_POINTER);
                    bindings.vmStore(storage, long.class);
                    break;
                }
                case STRUCT_HFA: {
                    assert carrier == MemorySegment.class;
                    GroupLayout group = (GroupLayout)layout;
                    VMStorage[] regs = storageCalculator.nextStorageForHFA(group);
                    if (regs != null) {
                        long offset = 0;
                        for (int i = 0; i < group.memberLayouts().size(); i++) {
                            VMStorage storage = regs[i];
                            final long size = group.memberLayouts().get(i).byteSize();
                            boolean useFloat = storage.type() == StorageType.VECTOR;
                            Class<?> type = SharedUtils.primitiveCarrierForSize(size, useFloat);
                            if (i + 1 < group.memberLayouts().size()) {
                                bindings.dup();
                            }
                            bindings.bufferLoad(offset, type)
                                    .vmStore(storage, type);
                            offset += size;
                        }
                    } else {
                        spillStructUnbox(bindings, layout);
                    }
                    break;
                }
                case POINTER: {
                    bindings.unboxAddress();
                    VMStorage storage =
                        storageCalculator.nextStorage(StorageType.INTEGER, layout);
                    bindings.vmStore(storage, long.class);
                    break;
                }
                case INTEGER: {
                    VMStorage storage =
                        storageCalculator.nextStorage(StorageType.INTEGER, layout);
                    bindings.vmStore(storage, carrier);
                    break;
                }
                case FLOAT: {
                    VMStorage storage =
                        storageCalculator.nextStorage(StorageType.VECTOR, layout);
                    bindings.vmStore(storage, carrier);
                    break;
                }
                default:
                    throw new UnsupportedOperationException("Unhandled class " + argumentClass);
            }
            return bindings.build();
        }
    }

    class BoxBindingCalculator extends BindingCalculator {
        BoxBindingCalculator(boolean forArguments) {
            super(forArguments);
        }

        @Override
        List<Binding> getIndirectBindings() {
            return Binding.builder()
                .vmLoad(INDIRECT_RESULT, long.class)
                .boxAddressRaw(Long.MAX_VALUE)
                .build();
        }

        @Override
        List<Binding> getBindings(Class<?> carrier, MemoryLayout layout) {
            TypeClass argumentClass = TypeClass.classifyLayout(layout);
            Binding.Builder bindings = Binding.builder();
            switch (argumentClass) {
                case STRUCT_REGISTER -> {
                    assert carrier == MemorySegment.class;
                    bindings.allocate(layout);
                    VMStorage[] regs = storageCalculator.regAlloc(
                            StorageType.INTEGER, layout);
                    if (regs != null) {
                        int regIndex = 0;
                        long offset = 0;
                        while (offset < layout.byteSize()) {
                            final long copy = Math.min(layout.byteSize() - offset, 8);
                            VMStorage storage = regs[regIndex++];
                            bindings.dup();
                            boolean useFloat = storage.type() == StorageType.VECTOR;
                            Class<?> type = SharedUtils.primitiveCarrierForSize(copy, useFloat);
                            bindings.vmLoad(storage, type)
                                    .bufferStore(offset, type);
                            offset += copy;
                        }
                    } else {
                        spillStructBox(bindings, layout);
                    }
                }
                case STRUCT_REFERENCE -> {
                    assert carrier == MemorySegment.class;
                    VMStorage storage = storageCalculator.nextStorage(
                            StorageType.INTEGER, AArch64.C_POINTER);
                    bindings.vmLoad(storage, long.class)
                            .boxAddress(layout);
                }
                case STRUCT_HFA -> {
                    assert carrier == MemorySegment.class;
                    bindings.allocate(layout);
                    GroupLayout group = (GroupLayout) layout;
                    VMStorage[] regs = storageCalculator.nextStorageForHFA(group);
                    if (regs != null) {
                        long offset = 0;
                        for (int i = 0; i < group.memberLayouts().size(); i++) {
                            VMStorage storage = regs[i];
                            final long size = group.memberLayouts().get(i).byteSize();
                            boolean useFloat = storage.type() == StorageType.VECTOR;
                            Class<?> type = SharedUtils.primitiveCarrierForSize(size, useFloat);
                            bindings.dup()
                                    .vmLoad(storage, type)
                                    .bufferStore(offset, type);
                            offset += size;
                        }
                    } else {
                        spillStructBox(bindings, layout);
                    }
                }
                case POINTER -> {
                    VMStorage storage =
                            storageCalculator.nextStorage(StorageType.INTEGER, layout);
                    bindings.vmLoad(storage, long.class)
                            .boxAddressRaw(Utils.pointeeSize(layout));
                }
                case INTEGER -> {
                    VMStorage storage =
                            storageCalculator.nextStorage(StorageType.INTEGER, layout);
                    bindings.vmLoad(storage, carrier);
                }
                case FLOAT -> {
                    VMStorage storage =
                            storageCalculator.nextStorage(StorageType.VECTOR, layout);
                    bindings.vmLoad(storage, carrier);
                }
                default -> throw new UnsupportedOperationException("Unhandled class " + argumentClass);
            }
            return bindings.build();
        }
    }
}<|MERGE_RESOLUTION|>--- conflicted
+++ resolved
@@ -153,38 +153,16 @@
         return new Bindings(csb.build(), returnInMemory);
     }
 
-<<<<<<< HEAD
     /* Replace DowncallLinker in OpenJDK with the implementation of DowncallLinker specific to OpenJ9 */
-    public static MethodHandle arrangeDowncall(MethodType mt, FunctionDescriptor cDesc) {
+    public static MethodHandle arrangeDowncall(MethodType mt, FunctionDescriptor cDesc, LinkerOptions options) {
         MethodHandle handle = DowncallLinker.getBoundMethodHandle(mt, cDesc);
         return handle;
     }
 
     /* Replace UpcallLinker in OpenJDK with the implementation of UpcallLinker specific to OpenJ9 */
-    public static MemorySegment arrangeUpcall(MethodHandle target, MethodType mt, FunctionDescriptor cDesc, MemorySession session) {
-        return UpcallLinker.make(target, mt, cDesc, session);
-=======
-    public MethodHandle arrangeDowncall(MethodType mt, FunctionDescriptor cDesc, LinkerOptions options) {
-        Bindings bindings = getBindings(mt, cDesc, false, options);
-
-        MethodHandle handle = new DowncallLinker(C, bindings.callingSequence).getBoundMethodHandle();
-
-        if (bindings.isInMemoryReturn) {
-            handle = SharedUtils.adaptDowncallForIMR(handle, cDesc, bindings.callingSequence);
-        }
-
+    public static MemorySegment arrangeUpcall(MethodHandle target, MethodType mt, FunctionDescriptor cDesc, SegmentScope session) {
+        MethodHandle handle = DowncallLinker.getBoundMethodHandle(mt, cDesc);
         return handle;
-    }
-
-    public MemorySegment arrangeUpcall(MethodHandle target, MethodType mt, FunctionDescriptor cDesc, SegmentScope session) {
-        Bindings bindings = getBindings(mt, cDesc, true);
-
-        if (bindings.isInMemoryReturn) {
-            target = SharedUtils.adaptUpcallForIMR(target, true /* drop return, since we don't have bindings for it */);
-        }
-
-        return UpcallLinker.make(C, target, bindings.callingSequence, session);
->>>>>>> 59f2aa14
     }
 
     private static boolean isInMemoryReturn(Optional<MemoryLayout> returnLayout) {
