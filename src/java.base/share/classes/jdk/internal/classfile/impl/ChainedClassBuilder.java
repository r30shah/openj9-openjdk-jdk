--- conflicted
+++ resolved
@@ -24,10 +24,7 @@
  */
 package jdk.internal.classfile.impl;
 
-<<<<<<< HEAD
-=======
 import java.lang.constant.MethodTypeDesc;
->>>>>>> b3f72be4
 import java.util.function.Consumer;
 
 import java.lang.classfile.*;
@@ -80,8 +77,6 @@
                                        .run(handler)
                                        .toModel());
         return this;
-<<<<<<< HEAD
-=======
     }
 
     @Override
@@ -91,7 +86,6 @@
         mb.mDesc = descriptor;
         consumer.accept(mb.run(handler).toModel());
         return this;
->>>>>>> b3f72be4
     }
 
     @Override
