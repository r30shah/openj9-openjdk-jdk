--- conflicted
+++ resolved
@@ -469,31 +469,13 @@
 
         // Step 8: CDS dump phase
 
-<<<<<<< HEAD
         ClassLoader appLoader = ClassLoaders.appClassLoader();                                                  //OpenJ9-shared_classes_misc
         ClassLoader platformLoader = ClassLoaders.platformClassLoader();                                //OpenJ9-shared_classes_misc
         ((BuiltinClassLoader)platformLoader).initializeSharedClassesSupport();                  //OpenJ9-shared_classes_misc
         ((BuiltinClassLoader)appLoader).initializeSharedClassesSupport();                               //OpenJ9-shared_classes_misc
 
-        // If -Xshare:dump and mainModule are specified, check if the mainModule
-        // is in the runtime image and not on the upgrade module path. If so,
-        // set canArchive to true so that the module graph can be archived.
-        if (CDS.isDumpingStaticArchive() && mainModule != null) {
-            String scheme = systemModuleFinder.find(mainModule)
-                    .stream()
-                    .map(ModuleReference::location)
-                    .flatMap(Optional::stream)
-                    .findAny()
-                    .map(URI::getScheme)
-                    .orElse(null);
-            if ("jrt".equalsIgnoreCase(scheme)) {
-                canArchive = true;
-            }
-        }
-=======
         if (CDS.isDumpingStaticArchive() && !haveModulePath && addModules.isEmpty()) {
             assert !isPatched;
->>>>>>> 28a893e5
 
             // Archive module graph and maybe boot layer
             boolean hasSplitPackages = containsSplitPackages(cf);
