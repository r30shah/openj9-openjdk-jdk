--- conflicted
+++ resolved
@@ -494,18 +494,13 @@
                 limitedFinder = new SafeModuleFinder(finder);
         }
 
-<<<<<<< HEAD
         ClassLoader appLoader = ClassLoaders.appClassLoader();                                                  //OpenJ9-shared_classes_misc
         ClassLoader platformLoader = ClassLoaders.platformClassLoader();                                //OpenJ9-shared_classes_misc
         ((BuiltinClassLoader)platformLoader).initializeSharedClassesSupport();                  //OpenJ9-shared_classes_misc
         ((BuiltinClassLoader)appLoader).initializeSharedClassesSupport();                               //OpenJ9-shared_classes_misc
 
-        // Module graph can be archived at CDS dump time. Only allow the
-        // unnamed module case for now.
-=======
         // Archive module graph and boot layer can be archived at CDS dump time.
         // Only allow the unnamed module case for now.
->>>>>>> e1aceeaa
         if (canArchive && (mainModule == null)) {
             ArchivedModuleGraph.archive(hasSplitPackages,
                                         hasIncubatorModules,
