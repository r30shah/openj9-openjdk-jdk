/*
 * Copyright (c) 2005, 2023, Oracle and/or its affiliates. All rights reserved.
 * DO NOT ALTER OR REMOVE COPYRIGHT NOTICES OR THIS FILE HEADER.
 *
 * This code is free software; you can redistribute it and/or modify it
 * under the terms of the GNU General Public License version 2 only, as
 * published by the Free Software Foundation.  Oracle designates this
 * particular file as subject to the "Classpath" exception as provided
 * by Oracle in the LICENSE file that accompanied this code.
 *
 * This code is distributed in the hope that it will be useful, but WITHOUT
 * ANY WARRANTY; without even the implied warranty of MERCHANTABILITY or
 * FITNESS FOR A PARTICULAR PURPOSE.  See the GNU General Public License
 * version 2 for more details (a copy is included in the LICENSE file that
 * accompanied this code).
 *
 * You should have received a copy of the GNU General Public License version
 * 2 along with this work; if not, write to the Free Software Foundation,
 * Inc., 51 Franklin St, Fifth Floor, Boston, MA 02110-1301 USA.
 *
 * Please contact Oracle, 500 Oracle Parkway, Redwood Shores, CA 94065 USA
 * or visit www.oracle.com if you need additional information or have any
 * questions.
 */
/*
 * ===========================================================================
 * (c) Copyright IBM Corp. 2023, 2023 All Rights Reserved
 * ===========================================================================
 */

package com.sun.crypto.provider;

import java.io.*;
import java.lang.ref.Reference;
import java.lang.ref.Cleaner;
import java.nio.ByteBuffer;
import java.nio.CharBuffer;
import java.util.Arrays;
import java.util.Locale;
import java.security.MessageDigest;
import java.security.KeyRep;
import java.security.GeneralSecurityException;
import java.security.NoSuchAlgorithmException;
import java.security.spec.InvalidKeySpecException;
import javax.crypto.Mac;
import javax.crypto.SecretKey;
import javax.crypto.spec.PBEKeySpec;

import static java.nio.charset.StandardCharsets.UTF_8;

import jdk.internal.ref.CleanerFactory;

import openj9.internal.security.RestrictedSecurity;

/**
 * This class represents a PBE key derived using PBKDF2 defined
 * in PKCS#5 v2.0. meaning that
 * 1) the password must consist of characters which will be converted
 *    to bytes using UTF-8 character encoding.
 * 2) salt, iteration count, and to be derived key length are supplied
 *
 * @author Valerie Peng
 *
 */
final class PBKDF2KeyImpl implements javax.crypto.interfaces.PBEKey {

    @java.io.Serial
    private static final long serialVersionUID = -2234868909660948157L;

    private final char[] passwd;
    private final byte[] salt;
    private final int iterCount;
    private final byte[] key;

    // The following fields are not Serializable. See writeReplace method.
    private final transient Mac prf;
    private final transient Cleaner.Cleanable cleaner;

    private static byte[] getPasswordBytes(char[] passwd) {
        CharBuffer cb = CharBuffer.wrap(passwd);
        ByteBuffer bb = UTF_8.encode(cb);

        int len = bb.limit();
        byte[] passwdBytes = new byte[len];
        bb.get(passwdBytes, 0, len);
        bb.clear().put(new byte[len]);

        return passwdBytes;
    }

    /**
     * Creates a PBE key from a given PBE key specification.
     *
     * @param keySpec the given PBE key specification
     * @param prfAlgo the given PBE key algorithm
     */
    PBKDF2KeyImpl(PBEKeySpec keySpec, String prfAlgo)
        throws InvalidKeySpecException {
        this.passwd = keySpec.getPassword();
        // Convert the password from char[] to byte[]
        byte[] passwdBytes = getPasswordBytes(this.passwd);

        byte[] key = null;
        try {
            this.salt = keySpec.getSalt();
            if (salt == null) {
                throw new InvalidKeySpecException("Salt not found");
            }
            this.iterCount = keySpec.getIterationCount();
            if (iterCount == 0) {
                throw new InvalidKeySpecException("Iteration count not found");
            } else if (iterCount < 0) {
                throw new InvalidKeySpecException("Iteration count is negative");
            }
            int keyLength = keySpec.getKeyLength();
            if (keyLength == 0) {
                throw new InvalidKeySpecException("Key length not found");
            } else if (keyLength < 0) {
                throw new InvalidKeySpecException("Key length is negative");
            }
<<<<<<< HEAD
            if (RestrictedSecurity.isFIPSEnabled()) {
                this.prf = Mac.getInstance(prfAlgo);
            } else {
                this.prf = Mac.getInstance(prfAlgo, SunJCE.getInstance());
            }
            this.key = deriveKey(prf, passwdBytes, salt, iterCount, keyLength);
=======
            this.prf = Mac.getInstance(prfAlgo, SunJCE.getInstance());
            key = deriveKey(prf, passwdBytes, salt, iterCount, keyLength);
>>>>>>> c3b780fa
        } catch (NoSuchAlgorithmException nsae) {
            // not gonna happen; re-throw just in case
            throw new InvalidKeySpecException(nsae);
        } finally {
            Arrays.fill(passwdBytes, (byte) 0x00);
            if (key == null) {
                Arrays.fill(passwd, '\0');
            }
        }
        // Use the cleaner to zero the key when no longer referenced
        final byte[] k = this.key = key;
        final char[] p = this.passwd;
        cleaner = CleanerFactory.cleaner().register(this,
                () -> {
                    Arrays.fill(k, (byte) 0x00);
                    Arrays.fill(p, '\0');
                });
    }

    private static byte[] deriveKey(final Mac prf, final byte[] password,
            byte[] salt, int iterCount, int keyLengthInBit) {
        int keyLength = keyLengthInBit/8;
        byte[] key = new byte[keyLength];
        try {
            int hlen = prf.getMacLength();
            int intL = (keyLength + hlen - 1)/hlen; // ceiling
            int intR = keyLength - (intL - 1)*hlen; // residue
            byte[] ui = new byte[hlen];
            byte[] ti = new byte[hlen];
            String algName = prf.getAlgorithm();
            // SecretKeySpec cannot be used, since password can be empty here.
            SecretKey macKey = new SecretKey() {
                @java.io.Serial
                private static final long serialVersionUID = 7874493593505141603L;
                @Override
                public String getAlgorithm() {
                    return algName;
                }
                @Override
                public String getFormat() {
                    return "RAW";
                }
                @Override
                public byte[] getEncoded() {
                    return password.clone();
                }
                @Override
                public int hashCode() {
                    return Arrays.hashCode(password) * 41 +
                      algName.toLowerCase(Locale.ENGLISH).hashCode();
                }
                @Override
                public boolean equals(Object obj) {
                    if (this == obj) return true;
                    if (obj == null || this.getClass() != obj.getClass()) return false;
                    SecretKey sk = (SecretKey)obj;
                    return algName.equalsIgnoreCase(
                        sk.getAlgorithm()) &&
                        MessageDigest.isEqual(password, sk.getEncoded());
                }
                // This derived key can't be deserialized.
                @java.io.Serial
                private void readObject(ObjectInputStream stream)
                        throws IOException, ClassNotFoundException {
                    throw new InvalidObjectException(
                            "PBKDF2KeyImpl SecretKeys are not " +
                            "directly deserializable");
                }
            };

            prf.init(macKey);

            byte[] ibytes = new byte[4];
            for (int i = 1; i <= intL; i++) {
                prf.update(salt);
                ibytes[3] = (byte) i;
                ibytes[2] = (byte) ((i >> 8) & 0xff);
                ibytes[1] = (byte) ((i >> 16) & 0xff);
                ibytes[0] = (byte) ((i >> 24) & 0xff);
                prf.update(ibytes);
                prf.doFinal(ui, 0);
                System.arraycopy(ui, 0, ti, 0, ui.length);

                for (int j = 2; j <= iterCount; j++) {
                    prf.update(ui);
                    prf.doFinal(ui, 0);
                    // XOR the intermediate Ui's together.
                    for (int k = 0; k < ui.length; k++) {
                        ti[k] ^= ui[k];
                    }
                }
                if (i == intL) {
                    System.arraycopy(ti, 0, key, (i-1)*hlen, intR);
                } else {
                    System.arraycopy(ti, 0, key, (i-1)*hlen, hlen);
                }
            }
        } catch (GeneralSecurityException gse) {
            throw new RuntimeException("Error deriving PBKDF2 keys", gse);
        }
        return key;
    }

    public byte[] getEncoded() {
        try {
            return key.clone();
        } finally {
            // prevent this from being cleaned for the above block
            Reference.reachabilityFence(this);
        }
    }

    public String getAlgorithm() {
        return "PBKDF2With" + prf.getAlgorithm();
    }

    public int getIterationCount() {
        return iterCount;
    }

    public void clear() {
        cleaner.clean();
    }

    public char[] getPassword() {
        try {
            return passwd.clone();
        } finally {
            // prevent this from being cleaned for the above block
            Reference.reachabilityFence(this);
        }
    }

    public byte[] getSalt() {
        return salt.clone();
    }

    public String getFormat() {
        return "RAW";
    }

    /**
     * Calculates a hash code value for the object.
     * Objects that are equal will also have the same hashcode.
     */
    @Override
    public int hashCode() {
        try {
            return Arrays.hashCode(this.key)
                    ^ getAlgorithm().toLowerCase(Locale.ENGLISH).hashCode();
        } finally {
            // prevent this from being cleaned for the above block
            Reference.reachabilityFence(this);
        }
    }

    @Override
    public boolean equals(Object obj) {
        try {
            if (obj == this) {
                return true;
            }

            if (!(obj instanceof SecretKey that)) {
                return false;
            }

            if (!(that.getAlgorithm().equalsIgnoreCase(getAlgorithm()))) {
                return false;
            }
            if (!(that.getFormat().equalsIgnoreCase("RAW"))) {
                return false;
            }
            byte[] thatEncoded = that.getEncoded();
            boolean ret = MessageDigest.isEqual(key, thatEncoded);
            Arrays.fill(thatEncoded, (byte)0x00);
            return ret;
        } finally {
            // prevent this from being cleaned for the above block
            Reference.reachabilityFence(this);
        }
    }

    /**
     * Replace the PBE key to be serialized.
     *
     * @return the standard KeyRep object to be serialized
     *
     * @throws ObjectStreamException if a new object representing
     * this PBE key could not be created
     */
    @java.io.Serial
    private Object writeReplace() throws ObjectStreamException {
        try {
            return new KeyRep(KeyRep.Type.SECRET, getAlgorithm(),
                    getFormat(), key);
        } finally {
            // prevent this from being cleaned for the above block
            Reference.reachabilityFence(this);
        }
    }

    /**
     * Restores the state of this object from the stream.
     * <p>
     * Deserialization of this class is not supported.
     *
     * @param  stream the {@code ObjectInputStream} from which data is read
     * @throws IOException if an I/O error occurs
     * @throws ClassNotFoundException if a serialized class cannot be loaded
     */
    @java.io.Serial
    private void readObject(ObjectInputStream stream)
            throws IOException, ClassNotFoundException {
        throw new InvalidObjectException(
                "PBKDF2KeyImpl keys are not directly deserializable");
    }
}<|MERGE_RESOLUTION|>--- conflicted
+++ resolved
@@ -118,17 +118,12 @@
             } else if (keyLength < 0) {
                 throw new InvalidKeySpecException("Key length is negative");
             }
-<<<<<<< HEAD
             if (RestrictedSecurity.isFIPSEnabled()) {
                 this.prf = Mac.getInstance(prfAlgo);
             } else {
                 this.prf = Mac.getInstance(prfAlgo, SunJCE.getInstance());
             }
-            this.key = deriveKey(prf, passwdBytes, salt, iterCount, keyLength);
-=======
-            this.prf = Mac.getInstance(prfAlgo, SunJCE.getInstance());
             key = deriveKey(prf, passwdBytes, salt, iterCount, keyLength);
->>>>>>> c3b780fa
         } catch (NoSuchAlgorithmException nsae) {
             // not gonna happen; re-throw just in case
             throw new InvalidKeySpecException(nsae);
