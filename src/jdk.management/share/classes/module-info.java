--- conflicted
+++ resolved
@@ -23,15 +23,13 @@
  * questions.
  */
 
-<<<<<<< HEAD
 /*
  * ===========================================================================
  * (c) Copyright IBM Corp. 2015, 2018 All Rights Reserved
  * ===========================================================================
  */
-=======
+
 import java.lang.management.ManagementFactory;
->>>>>>> 39449b17
 
 /**
  * Defines JDK-specific management interfaces for the JVM.
@@ -50,11 +48,5 @@
     requires transitive java.management;
 
     exports com.sun.management;
-<<<<<<< HEAD
-=======
     exports jdk.management;
-
-    provides sun.management.spi.PlatformMBeanProvider with
-        com.sun.management.internal.PlatformMBeanProviderImpl;
->>>>>>> 39449b17
 }
