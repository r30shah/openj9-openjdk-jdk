--- conflicted
+++ resolved
@@ -33,14 +33,9 @@
 import java.io.File;
 import java.io.IOException;
 import java.io.PrintWriter;
-<<<<<<< HEAD
-import java.lang.reflect.InvocationTargetException;
-=======
-import java.lang.invoke.MethodHandle;
-import java.lang.invoke.MethodHandles;
 import java.lang.ref.ReferenceQueue;
 import java.lang.ref.SoftReference;
->>>>>>> 967af7be
+import java.lang.reflect.InvocationTargetException;
 import java.lang.reflect.Modifier;
 import java.net.MalformedURLException;
 import java.net.URL;
@@ -216,13 +211,8 @@
      * @return error writer of the current context
      */
     public static PrintWriter getCurrentErr() {
-<<<<<<< HEAD
-        final ScriptObject global = getGlobalTrusted();
-        return global != null ? global.getContext().getErr() : new PrintWriter(System.err);
-=======
         final ScriptObject global = getGlobal();
         return (global != null)? global.getContext().getErr() : new PrintWriter(System.err);
->>>>>>> 967af7be
     }
 
     /**
@@ -456,12 +446,7 @@
         final String  file       = location == UNDEFINED || location == null ? "<eval>" : location.toString();
         final Source  source     = new Source(file, string);
         final boolean directEval = location != UNDEFINED; // is this direct 'eval' call or indirectly invoked eval?
-<<<<<<< HEAD
-        final ScriptObject global = Context.getGlobalTrusted();
-=======
         final Global  global = Context.getGlobal();
-
->>>>>>> 967af7be
         ScriptObject scope = initialScope;
 
         // ECMA section 10.1.1 point 2 says eval code is strict if it begins
@@ -837,15 +822,7 @@
      * @param global the global
      * @return the initialized global scope object.
      */
-<<<<<<< HEAD
-    public ScriptObject initGlobal(final ScriptObject global) {
-        if (!(global instanceof GlobalObject)) {
-            throw new IllegalArgumentException("not a global object!");
-        }
-
-=======
     public Global initGlobal(final Global global) {
->>>>>>> 967af7be
         // Need only minimal global object, if we are just compiling.
         if (!env._compile_only) {
             final Global oldGlobal = Context.getGlobal();
@@ -862,16 +839,6 @@
     }
 
     /**
-     * Trusted variant - package-private
-     */
-<<<<<<< HEAD
-    static void setGlobalTrusted(final ScriptObject global) {
-         currentGlobal.set(global);
-    }
-=======
->>>>>>> 967af7be
-
-    /**
      * Return the current global's context
      * @return current global's context
      */
@@ -931,12 +898,6 @@
                 | SecurityException e) {
             throw new RuntimeException("Failed to create a program function for " + script.getName(), e);
         }
-<<<<<<< HEAD
-=======
-
-        // Package as a JavaScript function and pass function back to shell.
-        return Context.getGlobal().newScriptFunction(RUN_SCRIPT.symbolName(), runMethodHandle, scope, strict);
->>>>>>> 967af7be
     }
 
     private ScriptFunction compileScript(final Source source, final ScriptObject scope, final ErrorManager errMan) {
