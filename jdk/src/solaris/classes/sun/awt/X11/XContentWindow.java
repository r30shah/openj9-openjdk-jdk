/*
 * Copyright 2003-2008 Sun Microsystems, Inc.  All Rights Reserved.
 * DO NOT ALTER OR REMOVE COPYRIGHT NOTICES OR THIS FILE HEADER.
 *
 * This code is free software; you can redistribute it and/or modify it
 * under the terms of the GNU General Public License version 2 only, as
 * published by the Free Software Foundation.  Sun designates this
 * particular file as subject to the "Classpath" exception as provided
 * by Sun in the LICENSE file that accompanied this code.
 *
 * This code is distributed in the hope that it will be useful, but WITHOUT
 * ANY WARRANTY; without even the implied warranty of MERCHANTABILITY or
 * FITNESS FOR A PARTICULAR PURPOSE.  See the GNU General Public License
 * version 2 for more details (a copy is included in the LICENSE file that
 * accompanied this code).
 *
 * You should have received a copy of the GNU General Public License version
 * 2 along with this work; if not, write to the Free Software Foundation,
 * Inc., 51 Franklin St, Fifth Floor, Boston, MA 02110-1301 USA.
 *
 * Please contact Sun Microsystems, Inc., 4150 Network Circle, Santa Clara,
 * CA 95054 USA or visit www.sun.com if you need additional information or
 * have any questions.
 */
package sun.awt.X11;

import java.awt.Component;
import java.awt.Rectangle;
import java.awt.Insets;

import java.awt.event.ComponentEvent;

import sun.util.logging.PlatformLogger;

import sun.awt.ComponentAccessor;

/**
 * This class implements window which serves as content window for decorated frames.
 * Its purpose to provide correct events dispatching for the complex
 * constructs such as decorated frames.
 *
 * It should always be located at (- left inset, - top inset) in the associated
 * decorated window.  So coordinates in it would be the same as java coordinates.
 */
public final class XContentWindow extends XWindow {
    private static PlatformLogger insLog = PlatformLogger.getLogger("sun.awt.X11.insets.XContentWindow");

    static XContentWindow createContent(XDecoratedPeer parentFrame) {
        final WindowDimensions dims = parentFrame.getDimensions();
        Rectangle rec = dims.getBounds();
        // Fix for  - set the location of the content window to the (-left inset, -top inset)
        Insets ins = dims.getInsets();
        if (ins != null) {
            rec.x = -ins.left;
            rec.y = -ins.top;
        } else {
            rec.x = 0;
            rec.y = 0;
        }
        final XContentWindow cw = new XContentWindow(parentFrame, rec);
        cw.xSetVisible(true);
        return cw;
    }

    private final XDecoratedPeer parentFrame;

    // A list of expose events that come when the parentFrame is iconified
    private final java.util.List<SavedExposeEvent> iconifiedExposeEvents =
            new java.util.ArrayList<SavedExposeEvent>();

    private XContentWindow(XDecoratedPeer parentFrame, Rectangle bounds) {
        super((Component)parentFrame.getTarget(), parentFrame.getShell(), bounds);
        this.parentFrame = parentFrame;
    }

    void preInit(XCreateWindowParams params) {
        super.preInit(params);
        params.putIfNull(BIT_GRAVITY, Integer.valueOf(XConstants.NorthWestGravity));
        Long eventMask = (Long)params.get(EVENT_MASK);
        if (eventMask != null) {
            eventMask = eventMask & ~(XConstants.StructureNotifyMask);
            params.put(EVENT_MASK, eventMask);
        }
    }

    protected String getWMName() {
        return "Content window";
    }
    protected boolean isEventDisabled(XEvent e) {
        switch (e.get_type()) {
          // Override parentFrame to receive MouseEnter/Exit
          case XConstants.EnterNotify:
          case XConstants.LeaveNotify:
              return false;
          // We handle ConfigureNotify specifically in XDecoratedPeer
          case XConstants.ConfigureNotify:
              return true;
          // We don't want SHOWN/HIDDEN on content window since it will duplicate XDecoratedPeer
          case XConstants.MapNotify:
          case XConstants.UnmapNotify:
              return true;
          default:
              return super.isEventDisabled(e) || parentFrame.isEventDisabled(e);
        }
    }

    // Coordinates are that of the shell
    void setContentBounds(WindowDimensions dims) {
        XToolkit.awtLock();
        try {
            // Bounds of content window are of the same size as bounds of Java window and with
            // location as -(insets)
            Rectangle newBounds = dims.getBounds();
            Insets in = dims.getInsets();
            if (in != null) {
                newBounds.setLocation(-in.left, -in.top);
            }
<<<<<<< HEAD
            if (insLog.isLoggable(Level.FINE)) {
                insLog.log(Level.FINE, "Setting content bounds {0}, old bounds {1}",
                           new Object[] {String.valueOf(newBounds), String.valueOf(getBounds())});
            }
=======
            if (insLog.isLoggable(PlatformLogger.FINE)) insLog.fine("Setting content bounds {0}, old bounds {1}",
                                                                    newBounds, getBounds());
>>>>>>> 9ee126f3
            // Fix for 5023533:
            // Change in the size of the content window means, well, change of the size
            // Change in the location of the content window means change in insets
            boolean needHandleResize = !(newBounds.equals(getBounds()));
            reshape(newBounds);
            if (needHandleResize) {
                insLog.fine("Sending RESIZED");
                handleResize(newBounds);
            }
        } finally {
            XToolkit.awtUnlock();
        }
        validateSurface();
    }

    // NOTE: This method may be called by privileged threads.
    //       DO NOT INVOKE CLIENT CODE ON THIS THREAD!
    public void handleResize(Rectangle bounds) {
        ComponentAccessor.setWidth((Component)target, bounds.width);
        ComponentAccessor.setHeight((Component)target, bounds.height);
        postEvent(new ComponentEvent(target, ComponentEvent.COMPONENT_RESIZED));
    }


    public void handleExposeEvent(Component target, int x, int y, int w, int h) {
        // TODO: ?
        // get rid of 'istanceof' by subclassing:
        // XContentWindow -> XFrameContentWindow

        // Expose event(s) that result from deiconification
        // come before a deicinofication notification.
        // We reorder these events by saving all expose events
        // that come when the frame is iconified. Then we
        // actually handle saved expose events on deiconification.

        if (parentFrame instanceof XFramePeer &&
                (((XFramePeer)parentFrame).getState() & java.awt.Frame.ICONIFIED) != 0) {
            // Save expose events if the frame is iconified
            // in order to handle them on deiconification.
            iconifiedExposeEvents.add(new SavedExposeEvent(target, x, y, w, h));
        } else {
            // Normal case: [it is not a frame or] the frame is not iconified.
            super.handleExposeEvent(target, x, y, w, h);
        }
    }

    void purgeIconifiedExposeEvents() {
        for (SavedExposeEvent evt : iconifiedExposeEvents) {
            super.handleExposeEvent(evt.target, evt.x, evt.y, evt.w, evt.h);
        }
        iconifiedExposeEvents.clear();
    }

    private static class SavedExposeEvent {
        Component target;
        int x, y, w, h;
        SavedExposeEvent(Component target, int x, int y, int w, int h) {
            this.target = target;
            this.x = x;
            this.y = y;
            this.w = w;
            this.h = h;
        }
    }

    public String toString() {
        return getClass().getName() + "[" + getBounds() + "]";
    }
}<|MERGE_RESOLUTION|>--- conflicted
+++ resolved
@@ -115,15 +115,8 @@
             if (in != null) {
                 newBounds.setLocation(-in.left, -in.top);
             }
-<<<<<<< HEAD
-            if (insLog.isLoggable(Level.FINE)) {
-                insLog.log(Level.FINE, "Setting content bounds {0}, old bounds {1}",
-                           new Object[] {String.valueOf(newBounds), String.valueOf(getBounds())});
-            }
-=======
             if (insLog.isLoggable(PlatformLogger.FINE)) insLog.fine("Setting content bounds {0}, old bounds {1}",
                                                                     newBounds, getBounds());
->>>>>>> 9ee126f3
             // Fix for 5023533:
             // Change in the size of the content window means, well, change of the size
             // Change in the location of the content window means change in insets
