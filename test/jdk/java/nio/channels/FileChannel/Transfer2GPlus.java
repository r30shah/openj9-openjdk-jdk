/*
 * Copyright (c) 2021, 2022, Oracle and/or its affiliates. All rights reserved.
 * DO NOT ALTER OR REMOVE COPYRIGHT NOTICES OR THIS FILE HEADER.
 *
 * This code is free software; you can redistribute it and/or modify it
 * under the terms of the GNU General Public License version 2 only, as
 * published by the Free Software Foundation.
 *
 * This code is distributed in the hope that it will be useful, but WITHOUT
 * ANY WARRANTY; without even the implied warranty of MERCHANTABILITY or
 * FITNESS FOR A PARTICULAR PURPOSE.  See the GNU General Public License
 * version 2 for more details (a copy is included in the LICENSE file that
 * accompanied this code).
 *
 * You should have received a copy of the GNU General Public License version
 * 2 along with this work; if not, write to the Free Software Foundation,
 * Inc., 51 Franklin St, Fifth Floor, Boston, MA 02110-1301 USA.
 *
 * Please contact Oracle, 500 Oracle Parkway, Redwood Shores, CA 94065 USA
 * or visit www.oracle.com if you need additional information or have any
 * questions.
 */

/*
 * ===========================================================================
 * (c) Copyright IBM Corp. 2022, 2022 All Rights Reserved
 * ===========================================================================
 */

/*
 * @test
 * @bug 8271308
 * @summary Verify that transferTo() copies more than Integer.MAX_VALUE bytes
 * @library .. /test/lib
 * @build jdk.test.lib.Platform jdk.test.lib.RandomFactory FileChannelUtils
 * @run main/othervm/timeout=300 Transfer2GPlus
 * @key randomness
 */

import java.io.ByteArrayOutputStream;
import java.io.FilterOutputStream;
import java.io.IOException;
import java.io.OutputStream;
import java.nio.ByteBuffer;
import java.nio.channels.Channels;
import java.nio.channels.FileChannel;
import java.nio.channels.WritableByteChannel;
import java.nio.file.Files;
import java.nio.file.Path;
import java.util.Arrays;
import java.util.Random;
import java.util.concurrent.TimeUnit;

import jdk.test.lib.Platform;
import jdk.test.lib.RandomFactory;

import static java.nio.file.StandardOpenOption.*;

public class Transfer2GPlus {
    private static final long BASE   = (long)Integer.MAX_VALUE;
    private static final int  EXTRA  = 1024;
    private static final long LENGTH = BASE + EXTRA;
    private static final Random GEN  = RandomFactory.getRandom();

    public static void main(String[] args) throws IOException {
<<<<<<< HEAD
        Path src = Files.createTempFile("src", ".dat");
        File srcFile = src.toFile();
        srcFile.deleteOnExit();
        try {
            byte[] b = createSrcFile(src);
            testToFileChannel(src, b);
            testToWritableByteChannel(src, b);
        } finally {
            srcFile.delete();
        }
=======
        Path src = FileChannelUtils.createSparseTempFile("src", ".dat");
        src.toFile().deleteOnExit();
        long t0 = System.nanoTime();
        byte[] b = createSrcFile(src);
        long t1 = System.nanoTime();
        System.out.printf("  Wrote large file in %d ns (%d ms) %n",
                t1 - t0, TimeUnit.NANOSECONDS.toMillis(t1 - t0));
        t0 = t1;
        testToFileChannel(src, b);
        t1 = System.nanoTime();
        System.out.printf("  Copied to file channel in %d ns (%d ms) %n",
                t1 - t0, TimeUnit.NANOSECONDS.toMillis(t1 - t0));
        t0 = t1;
        testToWritableByteChannel(src, b);
        t1 = System.nanoTime();
        System.out.printf("  Copied to byte channel in %d ns (%d ms) %n",
                t1 - t0, TimeUnit.NANOSECONDS.toMillis(t1 - t0));
>>>>>>> 69017ee5
    }

    // Create a file of size LENGTH with EXTRA random bytes at offset BASE.
    private static byte[] createSrcFile(Path src)
        throws IOException {
        try (FileChannel fc = FileChannel.open(src, WRITE)) {
            fc.position(BASE);
            byte[] b = new byte[EXTRA];
            GEN.nextBytes(b);
            fc.write(ByteBuffer.wrap(b));
            return b;
        }
    }

    // Exercises transferToDirectly() on Linux and transferToTrustedChannel()
    // on macOS and Windows.
    private static void testToFileChannel(Path src, byte[] expected)
        throws IOException {
        Path dst = Files.createTempFile("dst", ".dat");
<<<<<<< HEAD
        File dstFile = dst.toFile();
        dstFile.deleteOnExit();
        try {
            try (FileChannel srcCh = FileChannel.open(src)) {
                try (FileChannel dstCh = FileChannel.open(dst,
                     StandardOpenOption.READ, StandardOpenOption.WRITE)) {
                    long total = 0L;
                    if ((total = srcCh.transferTo(0, LENGTH, dstCh)) < LENGTH) {
                        if (!Platform.isLinux())
                            throw new RuntimeException("Transfer too small: " + total);
=======
        dst.toFile().deleteOnExit();
        try (FileChannel srcCh = FileChannel.open(src)) {
            try (FileChannel dstCh = FileChannel.open(dst, READ, WRITE)) {
                long total = 0L;
                if ((total = srcCh.transferTo(0, LENGTH, dstCh)) < LENGTH) {
                    if (!Platform.isLinux())
                        throw new RuntimeException("Transfer too small: " + total);
>>>>>>> 69017ee5

                        // If this point is reached we're on Linux which cannot
                        // transfer all LENGTH bytes in one call to sendfile(2),
                        // so loop to get the rest.
                        do {
                            long n = srcCh.transferTo(total, LENGTH, dstCh);
                            if (n == 0)
                                break;
                            total += n;
                        } while (total < LENGTH);
                    }

                    if (dstCh.size() < LENGTH)
                        throw new RuntimeException("Target file too small: " +
                            dstCh.size() + " < " + LENGTH);

                    System.out.println("Transferred " + total + " bytes");

                    dstCh.position(BASE);
                    ByteBuffer bb = ByteBuffer.allocate(EXTRA);
                    dstCh.read(bb);
                    if (!Arrays.equals(bb.array(), expected))
                        throw new RuntimeException("Unexpected values");
                }
            }
        } finally {
            dstFile.delete();
        }
    }

    // Exercises transferToArbitraryChannel() on all platforms.
    private static void testToWritableByteChannel(Path src, byte[] expected)
        throws IOException {
<<<<<<< HEAD
        File file = File.createTempFile("dst", ".dat");
        file.deleteOnExit();
        try {
            try (FileChannel srcCh = FileChannel.open(src)) {
                // The FileOutputStream is wrapped so that newChannel() does not
                // return a FileChannelImpl and so make a faster path be taken.
                try (DataOutputStream stream =
                    new DataOutputStream(new FileOutputStream(file))) {
                    try (WritableByteChannel wbc = Channels.newChannel(stream)) {
                        long n;
                        if ((n = srcCh.transferTo(0, LENGTH, wbc)) < LENGTH)
                            throw new RuntimeException("Too few bytes transferred: " +
                                n + " < " + LENGTH);

                        System.out.println("Transferred " + n + " bytes");

                        RandomAccessFile raf = new RandomAccessFile(file, "r");
                        raf.seek(BASE);
                        byte[] b = new byte[EXTRA];
                        raf.read(b);
                        if (!Arrays.equals(b, expected))
                            throw new RuntimeException("Unexpected values");
                    }
                }
=======
        // transfer src to channel that is not FileChannelImpl
        try (FileChannel srcCh = FileChannel.open(src);
             ByteArrayOutputStream baos = new ByteArrayOutputStream(EXTRA);
             OutputStream os = new SkipBytesStream(baos, BASE);
             WritableByteChannel wbc = Channels.newChannel(os)){

            long n;
            if ((n = srcCh.transferTo(0, LENGTH, wbc)) < LENGTH)
                throw new RuntimeException("Too few bytes transferred: " +
                        n + " < " + LENGTH);

            System.out.println("Transferred " + n + " bytes");

            byte[] b = baos.toByteArray();
            if (!Arrays.equals(b, expected))
                throw new RuntimeException("Unexpected values");
        }
    }

    /**
     * Stream that discards the first bytesToSkip bytes, then passes through
     */
    static class SkipBytesStream extends FilterOutputStream {

        private long bytesToSkip;

        public SkipBytesStream(OutputStream out, long bytesToSkip) {
            super(out);
            this.bytesToSkip = bytesToSkip;
        }

        @Override
        public void write(int b) throws IOException {
            if (bytesToSkip > 0) {
                bytesToSkip--;
            } else {
                super.write(b);
            }
        }

        @Override
        public void write(byte[] b, int off, int len) throws IOException {
            // check copied from FilterOutputStream
            if ((off | len | (b.length - (len + off)) | (off + len)) < 0)
                throw new IndexOutOfBoundsException();

            if (bytesToSkip >= len) {
                bytesToSkip -= len;
            } else {
                int skip = (int)bytesToSkip;
                bytesToSkip = 0;
                super.write(b, off + skip, len - skip);
>>>>>>> 69017ee5
            }
        } finally {
            file.delete();
        }
    }
}<|MERGE_RESOLUTION|>--- conflicted
+++ resolved
@@ -37,6 +37,7 @@
  * @key randomness
  */
 
+import java.io.File;
 import java.io.ByteArrayOutputStream;
 import java.io.FilterOutputStream;
 import java.io.IOException;
@@ -63,36 +64,28 @@
     private static final Random GEN  = RandomFactory.getRandom();
 
     public static void main(String[] args) throws IOException {
-<<<<<<< HEAD
-        Path src = Files.createTempFile("src", ".dat");
+        Path src = FileChannelUtils.createSparseTempFile("src", ".dat");
         File srcFile = src.toFile();
         srcFile.deleteOnExit();
         try {
+            long t0 = System.nanoTime();
             byte[] b = createSrcFile(src);
+            long t1 = System.nanoTime();
+            System.out.printf("  Wrote large file in %d ns (%d ms) %n",
+                    t1 - t0, TimeUnit.NANOSECONDS.toMillis(t1 - t0));
+            t0 = t1;
             testToFileChannel(src, b);
+            t1 = System.nanoTime();
+            System.out.printf("  Copied to file channel in %d ns (%d ms) %n",
+                    t1 - t0, TimeUnit.NANOSECONDS.toMillis(t1 - t0));
+            t0 = t1;
             testToWritableByteChannel(src, b);
+            t1 = System.nanoTime();
+            System.out.printf("  Copied to byte channel in %d ns (%d ms) %n",
+                    t1 - t0, TimeUnit.NANOSECONDS.toMillis(t1 - t0));
         } finally {
             srcFile.delete();
         }
-=======
-        Path src = FileChannelUtils.createSparseTempFile("src", ".dat");
-        src.toFile().deleteOnExit();
-        long t0 = System.nanoTime();
-        byte[] b = createSrcFile(src);
-        long t1 = System.nanoTime();
-        System.out.printf("  Wrote large file in %d ns (%d ms) %n",
-                t1 - t0, TimeUnit.NANOSECONDS.toMillis(t1 - t0));
-        t0 = t1;
-        testToFileChannel(src, b);
-        t1 = System.nanoTime();
-        System.out.printf("  Copied to file channel in %d ns (%d ms) %n",
-                t1 - t0, TimeUnit.NANOSECONDS.toMillis(t1 - t0));
-        t0 = t1;
-        testToWritableByteChannel(src, b);
-        t1 = System.nanoTime();
-        System.out.printf("  Copied to byte channel in %d ns (%d ms) %n",
-                t1 - t0, TimeUnit.NANOSECONDS.toMillis(t1 - t0));
->>>>>>> 69017ee5
     }
 
     // Create a file of size LENGTH with EXTRA random bytes at offset BASE.
@@ -112,26 +105,15 @@
     private static void testToFileChannel(Path src, byte[] expected)
         throws IOException {
         Path dst = Files.createTempFile("dst", ".dat");
-<<<<<<< HEAD
         File dstFile = dst.toFile();
         dstFile.deleteOnExit();
         try {
             try (FileChannel srcCh = FileChannel.open(src)) {
-                try (FileChannel dstCh = FileChannel.open(dst,
-                     StandardOpenOption.READ, StandardOpenOption.WRITE)) {
+                try (FileChannel dstCh = FileChannel.open(dst, READ, WRITE)) {
                     long total = 0L;
                     if ((total = srcCh.transferTo(0, LENGTH, dstCh)) < LENGTH) {
                         if (!Platform.isLinux())
                             throw new RuntimeException("Transfer too small: " + total);
-=======
-        dst.toFile().deleteOnExit();
-        try (FileChannel srcCh = FileChannel.open(src)) {
-            try (FileChannel dstCh = FileChannel.open(dst, READ, WRITE)) {
-                long total = 0L;
-                if ((total = srcCh.transferTo(0, LENGTH, dstCh)) < LENGTH) {
-                    if (!Platform.isLinux())
-                        throw new RuntimeException("Transfer too small: " + total);
->>>>>>> 69017ee5
 
                         // If this point is reached we're on Linux which cannot
                         // transfer all LENGTH bytes in one call to sendfile(2),
@@ -165,32 +147,6 @@
     // Exercises transferToArbitraryChannel() on all platforms.
     private static void testToWritableByteChannel(Path src, byte[] expected)
         throws IOException {
-<<<<<<< HEAD
-        File file = File.createTempFile("dst", ".dat");
-        file.deleteOnExit();
-        try {
-            try (FileChannel srcCh = FileChannel.open(src)) {
-                // The FileOutputStream is wrapped so that newChannel() does not
-                // return a FileChannelImpl and so make a faster path be taken.
-                try (DataOutputStream stream =
-                    new DataOutputStream(new FileOutputStream(file))) {
-                    try (WritableByteChannel wbc = Channels.newChannel(stream)) {
-                        long n;
-                        if ((n = srcCh.transferTo(0, LENGTH, wbc)) < LENGTH)
-                            throw new RuntimeException("Too few bytes transferred: " +
-                                n + " < " + LENGTH);
-
-                        System.out.println("Transferred " + n + " bytes");
-
-                        RandomAccessFile raf = new RandomAccessFile(file, "r");
-                        raf.seek(BASE);
-                        byte[] b = new byte[EXTRA];
-                        raf.read(b);
-                        if (!Arrays.equals(b, expected))
-                            throw new RuntimeException("Unexpected values");
-                    }
-                }
-=======
         // transfer src to channel that is not FileChannelImpl
         try (FileChannel srcCh = FileChannel.open(src);
              ByteArrayOutputStream baos = new ByteArrayOutputStream(EXTRA);
@@ -243,10 +199,7 @@
                 int skip = (int)bytesToSkip;
                 bytesToSkip = 0;
                 super.write(b, off + skip, len - skip);
->>>>>>> 69017ee5
             }
-        } finally {
-            file.delete();
         }
     }
 }