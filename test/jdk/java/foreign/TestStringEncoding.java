/*
 * Copyright (c) 2021, 2022, Oracle and/or its affiliates. All rights reserved.
 *  DO NOT ALTER OR REMOVE COPYRIGHT NOTICES OR THIS FILE HEADER.
 *
 *  This code is free software; you can redistribute it and/or modify it
 *  under the terms of the GNU General Public License version 2 only, as
 *  published by the Free Software Foundation.
 *
 *  This code is distributed in the hope that it will be useful, but WITHOUT
 *  ANY WARRANTY; without even the implied warranty of MERCHANTABILITY or
 *  FITNESS FOR A PARTICULAR PURPOSE.  See the GNU General Public License
 *  version 2 for more details (a copy is included in the LICENSE file that
 *  accompanied this code).
 *
 *  You should have received a copy of the GNU General Public License version
 *  2 along with this work; if not, write to the Free Software Foundation,
 *  Inc., 51 Franklin St, Fifth Floor, Boston, MA 02110-1301 USA.
 *
 *   Please contact Oracle, 500 Oracle Parkway, Redwood Shores, CA 94065 USA
 *  or visit www.oracle.com if you need additional information or have any
 *  questions.
 *
 */

<<<<<<< HEAD
/*
 * ===========================================================================
 * (c) Copyright IBM Corp. 2022, 2022 All Rights Reserved
 * ===========================================================================
 */

=======
import java.lang.foreign.Arena;
>>>>>>> 59f2aa14
import java.lang.foreign.MemorySegment;

import org.testng.annotations.*;
import static org.testng.Assert.*;

/*
 * @test
 * @enablePreview
<<<<<<< HEAD
 * @requires ((os.arch == "amd64" | os.arch == "x86_64") & sun.arch.data.model == "64") | os.arch == "aarch64"
 * | os.arch == "ppc64" | os.arch == "ppc64le" | os.arch == "s390x"
=======
 * @requires ((os.arch == "amd64" | os.arch == "x86_64") & sun.arch.data.model == "64") | os.arch == "aarch64" | os.arch == "riscv64"
>>>>>>> 59f2aa14
 * @run testng TestStringEncoding
 */

public class TestStringEncoding {

    @Test(dataProvider = "strings")
    public void testStrings(String testString, int expectedByteLength) {
        try (Arena arena = Arena.openConfined()) {
            MemorySegment text = arena.allocateUtf8String(testString);

            assertEquals(text.byteSize(), expectedByteLength);

            String roundTrip = text.getUtf8String(0);
            assertEquals(roundTrip, testString);
        }
    }

    @DataProvider
    public static Object[][] strings() {
        return new Object[][] {
            { "testing",               8 },
            { "",                      1 },
            { "X",                     2 },
            { "12345",                 6 },
            { "yen \u00A5",            7 }, // in UTF-8 2 bytes: 0xC2 0xA5
            { "snowman \u26C4",       12 }, // in UTF-8 three bytes: 0xE2 0x9B 0x84
            { "rainbow \uD83C\uDF08", 13 }  // in UTF-8 four bytes: 0xF0 0x9F 0x8C 0x88
        };
    }
}<|MERGE_RESOLUTION|>--- conflicted
+++ resolved
@@ -22,16 +22,13 @@
  *
  */
 
-<<<<<<< HEAD
 /*
  * ===========================================================================
  * (c) Copyright IBM Corp. 2022, 2022 All Rights Reserved
  * ===========================================================================
  */
 
-=======
 import java.lang.foreign.Arena;
->>>>>>> 59f2aa14
 import java.lang.foreign.MemorySegment;
 
 import org.testng.annotations.*;
@@ -40,12 +37,8 @@
 /*
  * @test
  * @enablePreview
-<<<<<<< HEAD
- * @requires ((os.arch == "amd64" | os.arch == "x86_64") & sun.arch.data.model == "64") | os.arch == "aarch64"
+ * @requires ((os.arch == "amd64" | os.arch == "x86_64") & sun.arch.data.model == "64") | os.arch == "aarch64" | os.arch == "riscv64"
  * | os.arch == "ppc64" | os.arch == "ppc64le" | os.arch == "s390x"
-=======
- * @requires ((os.arch == "amd64" | os.arch == "x86_64") & sun.arch.data.model == "64") | os.arch == "aarch64" | os.arch == "riscv64"
->>>>>>> 59f2aa14
  * @run testng TestStringEncoding
  */
 
