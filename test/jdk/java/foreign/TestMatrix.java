/*
 * Copyright (c) 2022, Oracle and/or its affiliates. All rights reserved.
 * DO NOT ALTER OR REMOVE COPYRIGHT NOTICES OR THIS FILE HEADER.
 *
 * This code is free software; you can redistribute it and/or modify it
 * under the terms of the GNU General Public License version 2 only, as
 * published by the Free Software Foundation.
 *
 * This code is distributed in the hope that it will be useful, but WITHOUT
 * ANY WARRANTY; without even the implied warranty of MERCHANTABILITY or
 * FITNESS FOR A PARTICULAR PURPOSE.  See the GNU General Public License
 * version 2 for more details (a copy is included in the LICENSE file that
 * accompanied this code).
 *
 * You should have received a copy of the GNU General Public License version
 * 2 along with this work; if not, write to the Free Software Foundation,
 * Inc., 51 Franklin St, Fifth Floor, Boston, MA 02110-1301 USA.
 *
 * Please contact Oracle, 500 Oracle Parkway, Redwood Shores, CA 94065 USA
 * or visit www.oracle.com if you need additional information or have any
 * questions.
 */

/*
 * ===========================================================================
 * (c) Copyright IBM Corp. 2022, 2023 All Rights Reserved
 * ===========================================================================
 */

/*
 * Note: to run this test manually, you need to build the tests first to get native
 * libraries compiled, and then execute it with plain jtreg, like:
 *
 *  $ bin/jtreg -jdk:<path-to-tested-jdk> \
 *              -nativepath:<path-to-build-dir>/images/test/jdk/jtreg/native/ \
 *              -concurrency:auto \
 *              ./test/jdk/java/foreign/TestMatrix.java
 */

/* @test id=UpcallHighArity-FF
 * @enablePreview
 * @requires ((os.arch == "amd64" | os.arch == "x86_64") & sun.arch.data.model == "64") | os.arch == "aarch64" | os.arch == "riscv64"
<<<<<<< HEAD
 * | os.arch == "ppc64" | os.arch == "ppc64le" | os.arch == "s390x"
=======
 * @modules java.base/jdk.internal.foreign
>>>>>>> ef3f3a1d
 * @build NativeTestHelper CallGeneratorHelper TestUpcallHighArity
 *
 * @run testng/othervm/native/manual
 *   --enable-native-access=ALL-UNNAMED
 *   -Djdk.internal.foreign.DowncallLinker.USE_SPEC=false
 *   -Djdk.internal.foreign.UpcallLinker.USE_SPEC=false
 *   TestUpcallHighArity
 */

/* @test id=UpcallHighArity-TF
 * @enablePreview
 * @requires ((os.arch == "amd64" | os.arch == "x86_64") & sun.arch.data.model == "64") | os.arch == "aarch64" | os.arch == "riscv64"
<<<<<<< HEAD
 * | os.arch == "ppc64" | os.arch == "ppc64le" | os.arch == "s390x"
=======
 * @modules java.base/jdk.internal.foreign
>>>>>>> ef3f3a1d
 * @build NativeTestHelper CallGeneratorHelper TestUpcallHighArity
 *
 * @run testng/othervm/native/manual
 *   --enable-native-access=ALL-UNNAMED
 *   -Djdk.internal.foreign.DowncallLinker.USE_SPEC=true
 *   -Djdk.internal.foreign.UpcallLinker.USE_SPEC=false
 *   TestUpcallHighArity
 */

/* @test id=UpcallHighArity-FT
 * @enablePreview
 * @requires ((os.arch == "amd64" | os.arch == "x86_64") & sun.arch.data.model == "64") | os.arch == "aarch64" | os.arch == "riscv64"
<<<<<<< HEAD
 * | os.arch == "ppc64" | os.arch == "ppc64le" | os.arch == "s390x"
=======
 * @modules java.base/jdk.internal.foreign
>>>>>>> ef3f3a1d
 * @build NativeTestHelper CallGeneratorHelper TestUpcallHighArity
 *
 * @run testng/othervm/native/manual
 *   --enable-native-access=ALL-UNNAMED
 *   -Djdk.internal.foreign.DowncallLinker.USE_SPEC=false
 *   -Djdk.internal.foreign.UpcallLinker.USE_SPEC=true
 *   TestUpcallHighArity
 */

/* @test id=UpcallHighArity-TT
 * @enablePreview
 * @requires ((os.arch == "amd64" | os.arch == "x86_64") & sun.arch.data.model == "64") | os.arch == "aarch64" | os.arch == "riscv64"
<<<<<<< HEAD
 * | os.arch == "ppc64" | os.arch == "ppc64le" | os.arch == "s390x"
=======
 * @modules java.base/jdk.internal.foreign
>>>>>>> ef3f3a1d
 * @build NativeTestHelper CallGeneratorHelper TestUpcallHighArity
 *
 * @run testng/othervm/native/manual
 *   --enable-native-access=ALL-UNNAMED
 *   -Djdk.internal.foreign.DowncallLinker.USE_SPEC=true
 *   -Djdk.internal.foreign.UpcallLinker.USE_SPEC=true
 *   TestUpcallHighArity
 */

/* @test id=DowncallScope-F
 * @enablePreview
 * @requires ((os.arch == "amd64" | os.arch == "x86_64") & sun.arch.data.model == "64") | os.arch == "aarch64" | os.arch == "riscv64"
<<<<<<< HEAD
 * | os.arch == "ppc64" | os.arch == "ppc64le" | os.arch == "s390x"
=======
 * @modules java.base/jdk.internal.foreign
>>>>>>> ef3f3a1d
 * @build NativeTestHelper CallGeneratorHelper TestDowncallBase
 *
 * @run testng/othervm/native/manual
 *   --enable-native-access=ALL-UNNAMED
 *   -Djdk.internal.foreign.DowncallLinker.USE_SPEC=false
 *   TestDowncallScope
 */

/* @test id=DowncallScope-T
 * @enablePreview
 * @requires ((os.arch == "amd64" | os.arch == "x86_64") & sun.arch.data.model == "64") | os.arch == "aarch64" | os.arch == "riscv64"
<<<<<<< HEAD
 * | os.arch == "ppc64" | os.arch == "ppc64le" | os.arch == "s390x"
=======
 * @modules java.base/jdk.internal.foreign
>>>>>>> ef3f3a1d
 * @build NativeTestHelper CallGeneratorHelper TestDowncallBase
 *
 * @run testng/othervm/native/manual
 *   --enable-native-access=ALL-UNNAMED
 *   -Djdk.internal.foreign.DowncallLinker.USE_SPEC=true
 *   TestDowncallScope
 */

/* @test id=DowncallStack-F
 * @enablePreview
 * @requires ((os.arch == "amd64" | os.arch == "x86_64") & sun.arch.data.model == "64") | os.arch == "aarch64" | os.arch == "riscv64"
<<<<<<< HEAD
 * | os.arch == "ppc64" | os.arch == "ppc64le" | os.arch == "s390x"
=======
 * @modules java.base/jdk.internal.foreign
>>>>>>> ef3f3a1d
 * @build NativeTestHelper CallGeneratorHelper TestDowncallBase
 *
 * @run testng/othervm/native/manual
 *   --enable-native-access=ALL-UNNAMED
 *   -Djdk.internal.foreign.DowncallLinker.USE_SPEC=false
 *   TestDowncallStack
 */

/* @test id=DowncallStack-T
 * @enablePreview
 * @requires ((os.arch == "amd64" | os.arch == "x86_64") & sun.arch.data.model == "64") | os.arch == "aarch64" | os.arch == "riscv64"
<<<<<<< HEAD
 * | os.arch == "ppc64" | os.arch == "ppc64le" | os.arch == "s390x"
=======
 * @modules java.base/jdk.internal.foreign
>>>>>>> ef3f3a1d
 * @build NativeTestHelper CallGeneratorHelper TestDowncallBase
 *
 * @run testng/othervm/native/manual
 *   --enable-native-access=ALL-UNNAMED
 *   -Djdk.internal.foreign.DowncallLinker.USE_SPEC=true
 *   TestDowncallStack
 */

/* @test id=UpcallScope-FF
 * @enablePreview
 * @requires ((os.arch == "amd64" | os.arch == "x86_64") & sun.arch.data.model == "64") | os.arch == "aarch64" | os.arch == "riscv64"
<<<<<<< HEAD
 * | os.arch == "ppc64" | os.arch == "ppc64le" | os.arch == "s390x"
=======
 * @modules java.base/jdk.internal.foreign
>>>>>>> ef3f3a1d
 * @build NativeTestHelper CallGeneratorHelper TestUpcallBase
 *
 * @run testng/othervm/native/manual
 *   --enable-native-access=ALL-UNNAMED
 *   -Djdk.internal.foreign.DowncallLinker.USE_SPEC=false
 *   -Djdk.internal.foreign.UpcallLinker.USE_SPEC=false
 *   TestUpcallScope
 */

/* @test id=UpcallScope-TF
 * @enablePreview
 * @requires ((os.arch == "amd64" | os.arch == "x86_64") & sun.arch.data.model == "64") | os.arch == "aarch64" | os.arch == "riscv64"
<<<<<<< HEAD
 * | os.arch == "ppc64" | os.arch == "ppc64le" | os.arch == "s390x"
=======
 * @modules java.base/jdk.internal.foreign
>>>>>>> ef3f3a1d
 * @build NativeTestHelper CallGeneratorHelper TestUpcallBase
 *
 * @run testng/othervm/native/manual
 *   --enable-native-access=ALL-UNNAMED
 *   -Djdk.internal.foreign.DowncallLinker.USE_SPEC=true
 *   -Djdk.internal.foreign.UpcallLinker.USE_SPEC=false
 *   TestUpcallScope
 */

/* @test id=UpcallScope-FT
 * @enablePreview
 * @requires ((os.arch == "amd64" | os.arch == "x86_64") & sun.arch.data.model == "64") | os.arch == "aarch64" | os.arch == "riscv64"
<<<<<<< HEAD
 * | os.arch == "ppc64" | os.arch == "ppc64le" | os.arch == "s390x"
=======
 * @modules java.base/jdk.internal.foreign
>>>>>>> ef3f3a1d
 * @build NativeTestHelper CallGeneratorHelper TestUpcallBase
 *
 * @run testng/othervm/native/manual
 *   --enable-native-access=ALL-UNNAMED
 *   -Djdk.internal.foreign.DowncallLinker.USE_SPEC=false
 *   -Djdk.internal.foreign.UpcallLinker.USE_SPEC=true
 *   TestUpcallScope
 */

/* @test id=UpcallScope-TT
 * @enablePreview
 * @requires ((os.arch == "amd64" | os.arch == "x86_64") & sun.arch.data.model == "64") | os.arch == "aarch64" | os.arch == "riscv64"
<<<<<<< HEAD
 * | os.arch == "ppc64" | os.arch == "ppc64le" | os.arch == "s390x"
=======
 * @modules java.base/jdk.internal.foreign
>>>>>>> ef3f3a1d
 * @build NativeTestHelper CallGeneratorHelper TestUpcallBase
 *
 * @run testng/othervm/native/manual
 *   --enable-native-access=ALL-UNNAMED
 *   -Djdk.internal.foreign.DowncallLinker.USE_SPEC=true
 *   -Djdk.internal.foreign.UpcallLinker.USE_SPEC=true
 *   TestUpcallScope
 */

/* @test id=UpcallAsync-FF
 * @enablePreview
 * @requires ((os.arch == "amd64" | os.arch == "x86_64") & sun.arch.data.model == "64") | os.arch == "aarch64" | os.arch == "riscv64"
<<<<<<< HEAD
 * | os.arch == "ppc64" | os.arch == "ppc64le" | os.arch == "s390x"
=======
 * @modules java.base/jdk.internal.foreign
>>>>>>> ef3f3a1d
 * @build NativeTestHelper CallGeneratorHelper TestUpcallBase
 *
 * @run testng/othervm/native/manual
 *   --enable-native-access=ALL-UNNAMED
 *   -Djdk.internal.foreign.DowncallLinker.USE_SPEC=false
 *   -Djdk.internal.foreign.UpcallLinker.USE_SPEC=false
 *   TestUpcallAsync
 */

/* @test id=UpcallAsync-TF
 * @enablePreview
 * @requires ((os.arch == "amd64" | os.arch == "x86_64") & sun.arch.data.model == "64") | os.arch == "aarch64" | os.arch == "riscv64"
<<<<<<< HEAD
 * | os.arch == "ppc64" | os.arch == "ppc64le" | os.arch == "s390x"
=======
 * @modules java.base/jdk.internal.foreign
>>>>>>> ef3f3a1d
 * @build NativeTestHelper CallGeneratorHelper TestUpcallBase
 *
 * @run testng/othervm/native/manual
 *   --enable-native-access=ALL-UNNAMED
 *   -Djdk.internal.foreign.DowncallLinker.USE_SPEC=true
 *   -Djdk.internal.foreign.UpcallLinker.USE_SPEC=false
 *   TestUpcallAsync
 */

/* @test id=UpcallAsync-FT
 * @enablePreview
 * @requires ((os.arch == "amd64" | os.arch == "x86_64") & sun.arch.data.model == "64") | os.arch == "aarch64" | os.arch == "riscv64"
<<<<<<< HEAD
 * | os.arch == "ppc64" | os.arch == "ppc64le" | os.arch == "s390x"
=======
 * @modules java.base/jdk.internal.foreign
>>>>>>> ef3f3a1d
 * @build NativeTestHelper CallGeneratorHelper TestUpcallBase
 *
 * @run testng/othervm/native/manual
 *   --enable-native-access=ALL-UNNAMED
 *   -Djdk.internal.foreign.DowncallLinker.USE_SPEC=false
 *   -Djdk.internal.foreign.UpcallLinker.USE_SPEC=true
 *   TestUpcallAsync
 */

/* @test id=UpcallAsync-TT
 * @enablePreview
 * @requires ((os.arch == "amd64" | os.arch == "x86_64") & sun.arch.data.model == "64") | os.arch == "aarch64" | os.arch == "riscv64"
<<<<<<< HEAD
 * | os.arch == "ppc64" | os.arch == "ppc64le" | os.arch == "s390x"
=======
 * @modules java.base/jdk.internal.foreign
>>>>>>> ef3f3a1d
 * @build NativeTestHelper CallGeneratorHelper TestUpcallBase
 *
 * @run testng/othervm/native/manual
 *   --enable-native-access=ALL-UNNAMED
 *   -Djdk.internal.foreign.DowncallLinker.USE_SPEC=true
 *   -Djdk.internal.foreign.UpcallLinker.USE_SPEC=true
 *   TestUpcallAsync
 */

/* @test id=UpcallStack-FF
 * @enablePreview
 * @requires ((os.arch == "amd64" | os.arch == "x86_64") & sun.arch.data.model == "64") | os.arch == "aarch64" | os.arch == "riscv64"
<<<<<<< HEAD
 * | os.arch == "ppc64" | os.arch == "ppc64le" | os.arch == "s390x"
=======
 * @modules java.base/jdk.internal.foreign
>>>>>>> ef3f3a1d
 * @build NativeTestHelper CallGeneratorHelper TestUpcallBase
 *
 * @run testng/othervm/native/manual
 *   --enable-native-access=ALL-UNNAMED
 *   -Djdk.internal.foreign.DowncallLinker.USE_SPEC=false
 *   -Djdk.internal.foreign.UpcallLinker.USE_SPEC=false
 *   TestUpcallStack
 */

/* @test id=UpcallStack-TF
 * @enablePreview
 * @requires ((os.arch == "amd64" | os.arch == "x86_64") & sun.arch.data.model == "64") | os.arch == "aarch64" | os.arch == "riscv64"
<<<<<<< HEAD
 * | os.arch == "ppc64" | os.arch == "ppc64le" | os.arch == "s390x"
=======
 * @modules java.base/jdk.internal.foreign
>>>>>>> ef3f3a1d
 * @build NativeTestHelper CallGeneratorHelper TestUpcallBase
 *
 * @run testng/othervm/native/manual
 *   --enable-native-access=ALL-UNNAMED
 *   -Djdk.internal.foreign.DowncallLinker.USE_SPEC=true
 *   -Djdk.internal.foreign.UpcallLinker.USE_SPEC=false
 *   TestUpcallStack
 */

/* @test id=UpcallStack-FT
 * @enablePreview
 * @requires ((os.arch == "amd64" | os.arch == "x86_64") & sun.arch.data.model == "64") | os.arch == "aarch64" | os.arch == "riscv64"
<<<<<<< HEAD
 * | os.arch == "ppc64" | os.arch == "ppc64le" | os.arch == "s390x"
=======
 * @modules java.base/jdk.internal.foreign
>>>>>>> ef3f3a1d
 * @build NativeTestHelper CallGeneratorHelper TestUpcallBase
 *
 * @run testng/othervm/native/manual
 *   --enable-native-access=ALL-UNNAMED
 *   -Djdk.internal.foreign.DowncallLinker.USE_SPEC=false
 *   -Djdk.internal.foreign.UpcallLinker.USE_SPEC=true
 *   TestUpcallStack
 */

/* @test id=UpcallStack-TT
 * @enablePreview
 * @requires ((os.arch == "amd64" | os.arch == "x86_64") & sun.arch.data.model == "64") | os.arch == "aarch64" | os.arch == "riscv64"
<<<<<<< HEAD
 * | os.arch == "ppc64" | os.arch == "ppc64le" | os.arch == "s390x"
=======
 * @modules java.base/jdk.internal.foreign
>>>>>>> ef3f3a1d
 * @build NativeTestHelper CallGeneratorHelper TestUpcallBase
 *
 * @run testng/othervm/native/manual
 *   --enable-native-access=ALL-UNNAMED
 *   -Djdk.internal.foreign.DowncallLinker.USE_SPEC=true
 *   -Djdk.internal.foreign.UpcallLinker.USE_SPEC=true
 *   TestUpcallStack
 */

/*
 * @test id=VarArgs
 * @enablePreview
 * @requires ((os.arch == "amd64" | os.arch == "x86_64") & sun.arch.data.model == "64") | os.arch == "aarch64" | os.arch == "riscv64"
<<<<<<< HEAD
 * | os.arch == "ppc64" | os.arch == "ppc64le" | os.arch == "s390x"
=======
 * @modules java.base/jdk.internal.foreign
>>>>>>> ef3f3a1d
 * @build NativeTestHelper CallGeneratorHelper
 *
 * @run testng/othervm/native/manual
 *   --enable-native-access=ALL-UNNAMED
 *   TestVarArgs
 */<|MERGE_RESOLUTION|>--- conflicted
+++ resolved
@@ -40,11 +40,8 @@
 /* @test id=UpcallHighArity-FF
  * @enablePreview
  * @requires ((os.arch == "amd64" | os.arch == "x86_64") & sun.arch.data.model == "64") | os.arch == "aarch64" | os.arch == "riscv64"
-<<<<<<< HEAD
- * | os.arch == "ppc64" | os.arch == "ppc64le" | os.arch == "s390x"
-=======
- * @modules java.base/jdk.internal.foreign
->>>>>>> ef3f3a1d
+ * | os.arch == "ppc64" | os.arch == "ppc64le" | os.arch == "s390x"
+ * @modules java.base/jdk.internal.foreign
  * @build NativeTestHelper CallGeneratorHelper TestUpcallHighArity
  *
  * @run testng/othervm/native/manual
@@ -57,11 +54,8 @@
 /* @test id=UpcallHighArity-TF
  * @enablePreview
  * @requires ((os.arch == "amd64" | os.arch == "x86_64") & sun.arch.data.model == "64") | os.arch == "aarch64" | os.arch == "riscv64"
-<<<<<<< HEAD
- * | os.arch == "ppc64" | os.arch == "ppc64le" | os.arch == "s390x"
-=======
- * @modules java.base/jdk.internal.foreign
->>>>>>> ef3f3a1d
+ * | os.arch == "ppc64" | os.arch == "ppc64le" | os.arch == "s390x"
+ * @modules java.base/jdk.internal.foreign
  * @build NativeTestHelper CallGeneratorHelper TestUpcallHighArity
  *
  * @run testng/othervm/native/manual
@@ -74,11 +68,8 @@
 /* @test id=UpcallHighArity-FT
  * @enablePreview
  * @requires ((os.arch == "amd64" | os.arch == "x86_64") & sun.arch.data.model == "64") | os.arch == "aarch64" | os.arch == "riscv64"
-<<<<<<< HEAD
- * | os.arch == "ppc64" | os.arch == "ppc64le" | os.arch == "s390x"
-=======
- * @modules java.base/jdk.internal.foreign
->>>>>>> ef3f3a1d
+ * | os.arch == "ppc64" | os.arch == "ppc64le" | os.arch == "s390x"
+ * @modules java.base/jdk.internal.foreign
  * @build NativeTestHelper CallGeneratorHelper TestUpcallHighArity
  *
  * @run testng/othervm/native/manual
@@ -91,11 +82,8 @@
 /* @test id=UpcallHighArity-TT
  * @enablePreview
  * @requires ((os.arch == "amd64" | os.arch == "x86_64") & sun.arch.data.model == "64") | os.arch == "aarch64" | os.arch == "riscv64"
-<<<<<<< HEAD
- * | os.arch == "ppc64" | os.arch == "ppc64le" | os.arch == "s390x"
-=======
- * @modules java.base/jdk.internal.foreign
->>>>>>> ef3f3a1d
+ * | os.arch == "ppc64" | os.arch == "ppc64le" | os.arch == "s390x"
+ * @modules java.base/jdk.internal.foreign
  * @build NativeTestHelper CallGeneratorHelper TestUpcallHighArity
  *
  * @run testng/othervm/native/manual
@@ -108,11 +96,8 @@
 /* @test id=DowncallScope-F
  * @enablePreview
  * @requires ((os.arch == "amd64" | os.arch == "x86_64") & sun.arch.data.model == "64") | os.arch == "aarch64" | os.arch == "riscv64"
-<<<<<<< HEAD
- * | os.arch == "ppc64" | os.arch == "ppc64le" | os.arch == "s390x"
-=======
- * @modules java.base/jdk.internal.foreign
->>>>>>> ef3f3a1d
+ * | os.arch == "ppc64" | os.arch == "ppc64le" | os.arch == "s390x"
+ * @modules java.base/jdk.internal.foreign
  * @build NativeTestHelper CallGeneratorHelper TestDowncallBase
  *
  * @run testng/othervm/native/manual
@@ -124,11 +109,8 @@
 /* @test id=DowncallScope-T
  * @enablePreview
  * @requires ((os.arch == "amd64" | os.arch == "x86_64") & sun.arch.data.model == "64") | os.arch == "aarch64" | os.arch == "riscv64"
-<<<<<<< HEAD
- * | os.arch == "ppc64" | os.arch == "ppc64le" | os.arch == "s390x"
-=======
- * @modules java.base/jdk.internal.foreign
->>>>>>> ef3f3a1d
+ * | os.arch == "ppc64" | os.arch == "ppc64le" | os.arch == "s390x"
+ * @modules java.base/jdk.internal.foreign
  * @build NativeTestHelper CallGeneratorHelper TestDowncallBase
  *
  * @run testng/othervm/native/manual
@@ -140,11 +122,8 @@
 /* @test id=DowncallStack-F
  * @enablePreview
  * @requires ((os.arch == "amd64" | os.arch == "x86_64") & sun.arch.data.model == "64") | os.arch == "aarch64" | os.arch == "riscv64"
-<<<<<<< HEAD
- * | os.arch == "ppc64" | os.arch == "ppc64le" | os.arch == "s390x"
-=======
- * @modules java.base/jdk.internal.foreign
->>>>>>> ef3f3a1d
+ * | os.arch == "ppc64" | os.arch == "ppc64le" | os.arch == "s390x"
+ * @modules java.base/jdk.internal.foreign
  * @build NativeTestHelper CallGeneratorHelper TestDowncallBase
  *
  * @run testng/othervm/native/manual
@@ -156,11 +135,8 @@
 /* @test id=DowncallStack-T
  * @enablePreview
  * @requires ((os.arch == "amd64" | os.arch == "x86_64") & sun.arch.data.model == "64") | os.arch == "aarch64" | os.arch == "riscv64"
-<<<<<<< HEAD
- * | os.arch == "ppc64" | os.arch == "ppc64le" | os.arch == "s390x"
-=======
- * @modules java.base/jdk.internal.foreign
->>>>>>> ef3f3a1d
+ * | os.arch == "ppc64" | os.arch == "ppc64le" | os.arch == "s390x"
+ * @modules java.base/jdk.internal.foreign
  * @build NativeTestHelper CallGeneratorHelper TestDowncallBase
  *
  * @run testng/othervm/native/manual
@@ -172,11 +148,8 @@
 /* @test id=UpcallScope-FF
  * @enablePreview
  * @requires ((os.arch == "amd64" | os.arch == "x86_64") & sun.arch.data.model == "64") | os.arch == "aarch64" | os.arch == "riscv64"
-<<<<<<< HEAD
- * | os.arch == "ppc64" | os.arch == "ppc64le" | os.arch == "s390x"
-=======
- * @modules java.base/jdk.internal.foreign
->>>>>>> ef3f3a1d
+ * | os.arch == "ppc64" | os.arch == "ppc64le" | os.arch == "s390x"
+ * @modules java.base/jdk.internal.foreign
  * @build NativeTestHelper CallGeneratorHelper TestUpcallBase
  *
  * @run testng/othervm/native/manual
@@ -189,11 +162,8 @@
 /* @test id=UpcallScope-TF
  * @enablePreview
  * @requires ((os.arch == "amd64" | os.arch == "x86_64") & sun.arch.data.model == "64") | os.arch == "aarch64" | os.arch == "riscv64"
-<<<<<<< HEAD
- * | os.arch == "ppc64" | os.arch == "ppc64le" | os.arch == "s390x"
-=======
- * @modules java.base/jdk.internal.foreign
->>>>>>> ef3f3a1d
+ * | os.arch == "ppc64" | os.arch == "ppc64le" | os.arch == "s390x"
+ * @modules java.base/jdk.internal.foreign
  * @build NativeTestHelper CallGeneratorHelper TestUpcallBase
  *
  * @run testng/othervm/native/manual
@@ -206,11 +176,8 @@
 /* @test id=UpcallScope-FT
  * @enablePreview
  * @requires ((os.arch == "amd64" | os.arch == "x86_64") & sun.arch.data.model == "64") | os.arch == "aarch64" | os.arch == "riscv64"
-<<<<<<< HEAD
- * | os.arch == "ppc64" | os.arch == "ppc64le" | os.arch == "s390x"
-=======
- * @modules java.base/jdk.internal.foreign
->>>>>>> ef3f3a1d
+ * | os.arch == "ppc64" | os.arch == "ppc64le" | os.arch == "s390x"
+ * @modules java.base/jdk.internal.foreign
  * @build NativeTestHelper CallGeneratorHelper TestUpcallBase
  *
  * @run testng/othervm/native/manual
@@ -223,11 +190,8 @@
 /* @test id=UpcallScope-TT
  * @enablePreview
  * @requires ((os.arch == "amd64" | os.arch == "x86_64") & sun.arch.data.model == "64") | os.arch == "aarch64" | os.arch == "riscv64"
-<<<<<<< HEAD
- * | os.arch == "ppc64" | os.arch == "ppc64le" | os.arch == "s390x"
-=======
- * @modules java.base/jdk.internal.foreign
->>>>>>> ef3f3a1d
+ * | os.arch == "ppc64" | os.arch == "ppc64le" | os.arch == "s390x"
+ * @modules java.base/jdk.internal.foreign
  * @build NativeTestHelper CallGeneratorHelper TestUpcallBase
  *
  * @run testng/othervm/native/manual
@@ -240,11 +204,8 @@
 /* @test id=UpcallAsync-FF
  * @enablePreview
  * @requires ((os.arch == "amd64" | os.arch == "x86_64") & sun.arch.data.model == "64") | os.arch == "aarch64" | os.arch == "riscv64"
-<<<<<<< HEAD
- * | os.arch == "ppc64" | os.arch == "ppc64le" | os.arch == "s390x"
-=======
- * @modules java.base/jdk.internal.foreign
->>>>>>> ef3f3a1d
+ * | os.arch == "ppc64" | os.arch == "ppc64le" | os.arch == "s390x"
+ * @modules java.base/jdk.internal.foreign
  * @build NativeTestHelper CallGeneratorHelper TestUpcallBase
  *
  * @run testng/othervm/native/manual
@@ -257,11 +218,8 @@
 /* @test id=UpcallAsync-TF
  * @enablePreview
  * @requires ((os.arch == "amd64" | os.arch == "x86_64") & sun.arch.data.model == "64") | os.arch == "aarch64" | os.arch == "riscv64"
-<<<<<<< HEAD
- * | os.arch == "ppc64" | os.arch == "ppc64le" | os.arch == "s390x"
-=======
- * @modules java.base/jdk.internal.foreign
->>>>>>> ef3f3a1d
+ * | os.arch == "ppc64" | os.arch == "ppc64le" | os.arch == "s390x"
+ * @modules java.base/jdk.internal.foreign
  * @build NativeTestHelper CallGeneratorHelper TestUpcallBase
  *
  * @run testng/othervm/native/manual
@@ -274,11 +232,8 @@
 /* @test id=UpcallAsync-FT
  * @enablePreview
  * @requires ((os.arch == "amd64" | os.arch == "x86_64") & sun.arch.data.model == "64") | os.arch == "aarch64" | os.arch == "riscv64"
-<<<<<<< HEAD
- * | os.arch == "ppc64" | os.arch == "ppc64le" | os.arch == "s390x"
-=======
- * @modules java.base/jdk.internal.foreign
->>>>>>> ef3f3a1d
+ * | os.arch == "ppc64" | os.arch == "ppc64le" | os.arch == "s390x"
+ * @modules java.base/jdk.internal.foreign
  * @build NativeTestHelper CallGeneratorHelper TestUpcallBase
  *
  * @run testng/othervm/native/manual
@@ -291,11 +246,8 @@
 /* @test id=UpcallAsync-TT
  * @enablePreview
  * @requires ((os.arch == "amd64" | os.arch == "x86_64") & sun.arch.data.model == "64") | os.arch == "aarch64" | os.arch == "riscv64"
-<<<<<<< HEAD
- * | os.arch == "ppc64" | os.arch == "ppc64le" | os.arch == "s390x"
-=======
- * @modules java.base/jdk.internal.foreign
->>>>>>> ef3f3a1d
+ * | os.arch == "ppc64" | os.arch == "ppc64le" | os.arch == "s390x"
+ * @modules java.base/jdk.internal.foreign
  * @build NativeTestHelper CallGeneratorHelper TestUpcallBase
  *
  * @run testng/othervm/native/manual
@@ -308,11 +260,8 @@
 /* @test id=UpcallStack-FF
  * @enablePreview
  * @requires ((os.arch == "amd64" | os.arch == "x86_64") & sun.arch.data.model == "64") | os.arch == "aarch64" | os.arch == "riscv64"
-<<<<<<< HEAD
- * | os.arch == "ppc64" | os.arch == "ppc64le" | os.arch == "s390x"
-=======
- * @modules java.base/jdk.internal.foreign
->>>>>>> ef3f3a1d
+ * | os.arch == "ppc64" | os.arch == "ppc64le" | os.arch == "s390x"
+ * @modules java.base/jdk.internal.foreign
  * @build NativeTestHelper CallGeneratorHelper TestUpcallBase
  *
  * @run testng/othervm/native/manual
@@ -325,11 +274,8 @@
 /* @test id=UpcallStack-TF
  * @enablePreview
  * @requires ((os.arch == "amd64" | os.arch == "x86_64") & sun.arch.data.model == "64") | os.arch == "aarch64" | os.arch == "riscv64"
-<<<<<<< HEAD
- * | os.arch == "ppc64" | os.arch == "ppc64le" | os.arch == "s390x"
-=======
- * @modules java.base/jdk.internal.foreign
->>>>>>> ef3f3a1d
+ * | os.arch == "ppc64" | os.arch == "ppc64le" | os.arch == "s390x"
+ * @modules java.base/jdk.internal.foreign
  * @build NativeTestHelper CallGeneratorHelper TestUpcallBase
  *
  * @run testng/othervm/native/manual
@@ -342,11 +288,8 @@
 /* @test id=UpcallStack-FT
  * @enablePreview
  * @requires ((os.arch == "amd64" | os.arch == "x86_64") & sun.arch.data.model == "64") | os.arch == "aarch64" | os.arch == "riscv64"
-<<<<<<< HEAD
- * | os.arch == "ppc64" | os.arch == "ppc64le" | os.arch == "s390x"
-=======
- * @modules java.base/jdk.internal.foreign
->>>>>>> ef3f3a1d
+ * | os.arch == "ppc64" | os.arch == "ppc64le" | os.arch == "s390x"
+ * @modules java.base/jdk.internal.foreign
  * @build NativeTestHelper CallGeneratorHelper TestUpcallBase
  *
  * @run testng/othervm/native/manual
@@ -359,11 +302,8 @@
 /* @test id=UpcallStack-TT
  * @enablePreview
  * @requires ((os.arch == "amd64" | os.arch == "x86_64") & sun.arch.data.model == "64") | os.arch == "aarch64" | os.arch == "riscv64"
-<<<<<<< HEAD
- * | os.arch == "ppc64" | os.arch == "ppc64le" | os.arch == "s390x"
-=======
- * @modules java.base/jdk.internal.foreign
->>>>>>> ef3f3a1d
+ * | os.arch == "ppc64" | os.arch == "ppc64le" | os.arch == "s390x"
+ * @modules java.base/jdk.internal.foreign
  * @build NativeTestHelper CallGeneratorHelper TestUpcallBase
  *
  * @run testng/othervm/native/manual
@@ -377,11 +317,8 @@
  * @test id=VarArgs
  * @enablePreview
  * @requires ((os.arch == "amd64" | os.arch == "x86_64") & sun.arch.data.model == "64") | os.arch == "aarch64" | os.arch == "riscv64"
-<<<<<<< HEAD
- * | os.arch == "ppc64" | os.arch == "ppc64le" | os.arch == "s390x"
-=======
- * @modules java.base/jdk.internal.foreign
->>>>>>> ef3f3a1d
+ * | os.arch == "ppc64" | os.arch == "ppc64le" | os.arch == "s390x"
+ * @modules java.base/jdk.internal.foreign
  * @build NativeTestHelper CallGeneratorHelper
  *
  * @run testng/othervm/native/manual
