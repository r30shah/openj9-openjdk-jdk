--- conflicted
+++ resolved
@@ -39,12 +39,8 @@
 
 /* @test id=UpcallHighArity-FF
  * @enablePreview
-<<<<<<< HEAD
- * @requires ((os.arch == "amd64" | os.arch == "x86_64") & sun.arch.data.model == "64") | os.arch == "aarch64"
- * | os.arch == "ppc64" | os.arch == "ppc64le" | os.arch == "s390x"
-=======
- * @requires ((os.arch == "amd64" | os.arch == "x86_64") & sun.arch.data.model == "64") | os.arch == "aarch64" | os.arch == "riscv64"
->>>>>>> 59f2aa14
+ * @requires ((os.arch == "amd64" | os.arch == "x86_64") & sun.arch.data.model == "64") | os.arch == "aarch64" | os.arch == "riscv64"
+ * | os.arch == "ppc64" | os.arch == "ppc64le" | os.arch == "s390x"
  * @build NativeTestHelper CallGeneratorHelper TestUpcallHighArity
  *
  * @run testng/othervm/native/manual
@@ -56,12 +52,8 @@
 
 /* @test id=UpcallHighArity-TF
  * @enablePreview
-<<<<<<< HEAD
- * @requires ((os.arch == "amd64" | os.arch == "x86_64") & sun.arch.data.model == "64") | os.arch == "aarch64"
- * | os.arch == "ppc64" | os.arch == "ppc64le" | os.arch == "s390x"
-=======
- * @requires ((os.arch == "amd64" | os.arch == "x86_64") & sun.arch.data.model == "64") | os.arch == "aarch64" | os.arch == "riscv64"
->>>>>>> 59f2aa14
+ * @requires ((os.arch == "amd64" | os.arch == "x86_64") & sun.arch.data.model == "64") | os.arch == "aarch64" | os.arch == "riscv64"
+ * | os.arch == "ppc64" | os.arch == "ppc64le" | os.arch == "s390x"
  * @build NativeTestHelper CallGeneratorHelper TestUpcallHighArity
  *
  * @run testng/othervm/native/manual
@@ -73,12 +65,8 @@
 
 /* @test id=UpcallHighArity-FT
  * @enablePreview
-<<<<<<< HEAD
- * @requires ((os.arch == "amd64" | os.arch == "x86_64") & sun.arch.data.model == "64") | os.arch == "aarch64"
- * | os.arch == "ppc64" | os.arch == "ppc64le" | os.arch == "s390x"
-=======
- * @requires ((os.arch == "amd64" | os.arch == "x86_64") & sun.arch.data.model == "64") | os.arch == "aarch64" | os.arch == "riscv64"
->>>>>>> 59f2aa14
+ * @requires ((os.arch == "amd64" | os.arch == "x86_64") & sun.arch.data.model == "64") | os.arch == "aarch64" | os.arch == "riscv64"
+ * | os.arch == "ppc64" | os.arch == "ppc64le" | os.arch == "s390x"
  * @build NativeTestHelper CallGeneratorHelper TestUpcallHighArity
  *
  * @run testng/othervm/native/manual
@@ -90,12 +78,8 @@
 
 /* @test id=UpcallHighArity-TT
  * @enablePreview
-<<<<<<< HEAD
- * @requires ((os.arch == "amd64" | os.arch == "x86_64") & sun.arch.data.model == "64") | os.arch == "aarch64"
- * | os.arch == "ppc64" | os.arch == "ppc64le" | os.arch == "s390x"
-=======
- * @requires ((os.arch == "amd64" | os.arch == "x86_64") & sun.arch.data.model == "64") | os.arch == "aarch64" | os.arch == "riscv64"
->>>>>>> 59f2aa14
+ * @requires ((os.arch == "amd64" | os.arch == "x86_64") & sun.arch.data.model == "64") | os.arch == "aarch64" | os.arch == "riscv64"
+ * | os.arch == "ppc64" | os.arch == "ppc64le" | os.arch == "s390x"
  * @build NativeTestHelper CallGeneratorHelper TestUpcallHighArity
  *
  * @run testng/othervm/native/manual
@@ -107,12 +91,8 @@
 
 /* @test id=DowncallScope-F
  * @enablePreview
-<<<<<<< HEAD
- * @requires ((os.arch == "amd64" | os.arch == "x86_64") & sun.arch.data.model == "64") | os.arch == "aarch64"
- * | os.arch == "ppc64" | os.arch == "ppc64le" | os.arch == "s390x"
-=======
- * @requires ((os.arch == "amd64" | os.arch == "x86_64") & sun.arch.data.model == "64") | os.arch == "aarch64" | os.arch == "riscv64"
->>>>>>> 59f2aa14
+ * @requires ((os.arch == "amd64" | os.arch == "x86_64") & sun.arch.data.model == "64") | os.arch == "aarch64" | os.arch == "riscv64"
+ * | os.arch == "ppc64" | os.arch == "ppc64le" | os.arch == "s390x"
  * @build NativeTestHelper CallGeneratorHelper TestDowncallBase
  *
  * @run testng/othervm/native/manual
@@ -123,12 +103,8 @@
 
 /* @test id=DowncallScope-T
  * @enablePreview
-<<<<<<< HEAD
- * @requires ((os.arch == "amd64" | os.arch == "x86_64") & sun.arch.data.model == "64") | os.arch == "aarch64"
- * | os.arch == "ppc64" | os.arch == "ppc64le" | os.arch == "s390x"
-=======
- * @requires ((os.arch == "amd64" | os.arch == "x86_64") & sun.arch.data.model == "64") | os.arch == "aarch64" | os.arch == "riscv64"
->>>>>>> 59f2aa14
+ * @requires ((os.arch == "amd64" | os.arch == "x86_64") & sun.arch.data.model == "64") | os.arch == "aarch64" | os.arch == "riscv64"
+ * | os.arch == "ppc64" | os.arch == "ppc64le" | os.arch == "s390x"
  * @build NativeTestHelper CallGeneratorHelper TestDowncallBase
  *
  * @run testng/othervm/native/manual
@@ -161,12 +137,8 @@
 
 /* @test id=UpcallScope-FF
  * @enablePreview
-<<<<<<< HEAD
- * @requires ((os.arch == "amd64" | os.arch == "x86_64") & sun.arch.data.model == "64") | os.arch == "aarch64"
- * | os.arch == "ppc64" | os.arch == "ppc64le" | os.arch == "s390x"
-=======
- * @requires ((os.arch == "amd64" | os.arch == "x86_64") & sun.arch.data.model == "64") | os.arch == "aarch64" | os.arch == "riscv64"
->>>>>>> 59f2aa14
+ * @requires ((os.arch == "amd64" | os.arch == "x86_64") & sun.arch.data.model == "64") | os.arch == "aarch64" | os.arch == "riscv64"
+ * | os.arch == "ppc64" | os.arch == "ppc64le" | os.arch == "s390x"
  * @build NativeTestHelper CallGeneratorHelper TestUpcallBase
  *
  * @run testng/othervm/native/manual
@@ -178,12 +150,8 @@
 
 /* @test id=UpcallScope-TF
  * @enablePreview
-<<<<<<< HEAD
- * @requires ((os.arch == "amd64" | os.arch == "x86_64") & sun.arch.data.model == "64") | os.arch == "aarch64"
- * | os.arch == "ppc64" | os.arch == "ppc64le" | os.arch == "s390x"
-=======
- * @requires ((os.arch == "amd64" | os.arch == "x86_64") & sun.arch.data.model == "64") | os.arch == "aarch64" | os.arch == "riscv64"
->>>>>>> 59f2aa14
+ * @requires ((os.arch == "amd64" | os.arch == "x86_64") & sun.arch.data.model == "64") | os.arch == "aarch64" | os.arch == "riscv64"
+ * | os.arch == "ppc64" | os.arch == "ppc64le" | os.arch == "s390x"
  * @build NativeTestHelper CallGeneratorHelper TestUpcallBase
  *
  * @run testng/othervm/native/manual
@@ -195,12 +163,8 @@
 
 /* @test id=UpcallScope-FT
  * @enablePreview
-<<<<<<< HEAD
- * @requires ((os.arch == "amd64" | os.arch == "x86_64") & sun.arch.data.model == "64") | os.arch == "aarch64"
- * | os.arch == "ppc64" | os.arch == "ppc64le" | os.arch == "s390x"
-=======
- * @requires ((os.arch == "amd64" | os.arch == "x86_64") & sun.arch.data.model == "64") | os.arch == "aarch64" | os.arch == "riscv64"
->>>>>>> 59f2aa14
+ * @requires ((os.arch == "amd64" | os.arch == "x86_64") & sun.arch.data.model == "64") | os.arch == "aarch64" | os.arch == "riscv64"
+ * | os.arch == "ppc64" | os.arch == "ppc64le" | os.arch == "s390x"
  * @build NativeTestHelper CallGeneratorHelper TestUpcallBase
  *
  * @run testng/othervm/native/manual
@@ -212,12 +176,8 @@
 
 /* @test id=UpcallScope-TT
  * @enablePreview
-<<<<<<< HEAD
- * @requires ((os.arch == "amd64" | os.arch == "x86_64") & sun.arch.data.model == "64") | os.arch == "aarch64"
- * | os.arch == "ppc64" | os.arch == "ppc64le" | os.arch == "s390x"
-=======
- * @requires ((os.arch == "amd64" | os.arch == "x86_64") & sun.arch.data.model == "64") | os.arch == "aarch64" | os.arch == "riscv64"
->>>>>>> 59f2aa14
+ * @requires ((os.arch == "amd64" | os.arch == "x86_64") & sun.arch.data.model == "64") | os.arch == "aarch64" | os.arch == "riscv64"
+ * | os.arch == "ppc64" | os.arch == "ppc64le" | os.arch == "s390x"
  * @build NativeTestHelper CallGeneratorHelper TestUpcallBase
  *
  * @run testng/othervm/native/manual
@@ -229,12 +189,8 @@
 
 /* @test id=UpcallAsync-FF
  * @enablePreview
-<<<<<<< HEAD
- * @requires ((os.arch == "amd64" | os.arch == "x86_64") & sun.arch.data.model == "64") | os.arch == "aarch64"
- * | os.arch == "ppc64" | os.arch == "ppc64le" | os.arch == "s390x"
-=======
- * @requires ((os.arch == "amd64" | os.arch == "x86_64") & sun.arch.data.model == "64") | os.arch == "aarch64" | os.arch == "riscv64"
->>>>>>> 59f2aa14
+ * @requires ((os.arch == "amd64" | os.arch == "x86_64") & sun.arch.data.model == "64") | os.arch == "aarch64" | os.arch == "riscv64"
+ * | os.arch == "ppc64" | os.arch == "ppc64le" | os.arch == "s390x"
  * @build NativeTestHelper CallGeneratorHelper TestUpcallBase
  *
  * @run testng/othervm/native/manual
@@ -246,12 +202,8 @@
 
 /* @test id=UpcallAsync-TF
  * @enablePreview
-<<<<<<< HEAD
- * @requires ((os.arch == "amd64" | os.arch == "x86_64") & sun.arch.data.model == "64") | os.arch == "aarch64"
- * | os.arch == "ppc64" | os.arch == "ppc64le" | os.arch == "s390x"
-=======
- * @requires ((os.arch == "amd64" | os.arch == "x86_64") & sun.arch.data.model == "64") | os.arch == "aarch64" | os.arch == "riscv64"
->>>>>>> 59f2aa14
+ * @requires ((os.arch == "amd64" | os.arch == "x86_64") & sun.arch.data.model == "64") | os.arch == "aarch64" | os.arch == "riscv64"
+ * | os.arch == "ppc64" | os.arch == "ppc64le" | os.arch == "s390x"
  * @build NativeTestHelper CallGeneratorHelper TestUpcallBase
  *
  * @run testng/othervm/native/manual
@@ -263,12 +215,8 @@
 
 /* @test id=UpcallAsync-FT
  * @enablePreview
-<<<<<<< HEAD
- * @requires ((os.arch == "amd64" | os.arch == "x86_64") & sun.arch.data.model == "64") | os.arch == "aarch64"
- * | os.arch == "ppc64" | os.arch == "ppc64le" | os.arch == "s390x"
-=======
- * @requires ((os.arch == "amd64" | os.arch == "x86_64") & sun.arch.data.model == "64") | os.arch == "aarch64" | os.arch == "riscv64"
->>>>>>> 59f2aa14
+ * @requires ((os.arch == "amd64" | os.arch == "x86_64") & sun.arch.data.model == "64") | os.arch == "aarch64" | os.arch == "riscv64"
+ * | os.arch == "ppc64" | os.arch == "ppc64le" | os.arch == "s390x"
  * @build NativeTestHelper CallGeneratorHelper TestUpcallBase
  *
  * @run testng/othervm/native/manual
@@ -280,12 +228,8 @@
 
 /* @test id=UpcallAsync-TT
  * @enablePreview
-<<<<<<< HEAD
- * @requires ((os.arch == "amd64" | os.arch == "x86_64") & sun.arch.data.model == "64") | os.arch == "aarch64"
- * | os.arch == "ppc64" | os.arch == "ppc64le" | os.arch == "s390x"
-=======
- * @requires ((os.arch == "amd64" | os.arch == "x86_64") & sun.arch.data.model == "64") | os.arch == "aarch64" | os.arch == "riscv64"
->>>>>>> 59f2aa14
+ * @requires ((os.arch == "amd64" | os.arch == "x86_64") & sun.arch.data.model == "64") | os.arch == "aarch64" | os.arch == "riscv64"
+ * | os.arch == "ppc64" | os.arch == "ppc64le" | os.arch == "s390x"
  * @build NativeTestHelper CallGeneratorHelper TestUpcallBase
  *
  * @run testng/othervm/native/manual
@@ -297,12 +241,8 @@
 
 /* @test id=UpcallStack-FF
  * @enablePreview
-<<<<<<< HEAD
- * @requires ((os.arch == "amd64" | os.arch == "x86_64") & sun.arch.data.model == "64") | os.arch == "aarch64"
- * | os.arch == "ppc64" | os.arch == "ppc64le" | os.arch == "s390x"
-=======
- * @requires ((os.arch == "amd64" | os.arch == "x86_64") & sun.arch.data.model == "64") | os.arch == "aarch64" | os.arch == "riscv64"
->>>>>>> 59f2aa14
+ * @requires ((os.arch == "amd64" | os.arch == "x86_64") & sun.arch.data.model == "64") | os.arch == "aarch64" | os.arch == "riscv64"
+ * | os.arch == "ppc64" | os.arch == "ppc64le" | os.arch == "s390x"
  * @build NativeTestHelper CallGeneratorHelper TestUpcallBase
  *
  * @run testng/othervm/native/manual
@@ -314,12 +254,8 @@
 
 /* @test id=UpcallStack-TF
  * @enablePreview
-<<<<<<< HEAD
- * @requires ((os.arch == "amd64" | os.arch == "x86_64") & sun.arch.data.model == "64") | os.arch == "aarch64"
- * | os.arch == "ppc64" | os.arch == "ppc64le" | os.arch == "s390x"
-=======
- * @requires ((os.arch == "amd64" | os.arch == "x86_64") & sun.arch.data.model == "64") | os.arch == "aarch64" | os.arch == "riscv64"
->>>>>>> 59f2aa14
+ * @requires ((os.arch == "amd64" | os.arch == "x86_64") & sun.arch.data.model == "64") | os.arch == "aarch64" | os.arch == "riscv64"
+ * | os.arch == "ppc64" | os.arch == "ppc64le" | os.arch == "s390x"
  * @build NativeTestHelper CallGeneratorHelper TestUpcallBase
  *
  * @run testng/othervm/native/manual
@@ -331,12 +267,8 @@
 
 /* @test id=UpcallStack-FT
  * @enablePreview
-<<<<<<< HEAD
- * @requires ((os.arch == "amd64" | os.arch == "x86_64") & sun.arch.data.model == "64") | os.arch == "aarch64"
- * | os.arch == "ppc64" | os.arch == "ppc64le" | os.arch == "s390x"
-=======
- * @requires ((os.arch == "amd64" | os.arch == "x86_64") & sun.arch.data.model == "64") | os.arch == "aarch64" | os.arch == "riscv64"
->>>>>>> 59f2aa14
+ * @requires ((os.arch == "amd64" | os.arch == "x86_64") & sun.arch.data.model == "64") | os.arch == "aarch64" | os.arch == "riscv64"
+ * | os.arch == "ppc64" | os.arch == "ppc64le" | os.arch == "s390x"
  * @build NativeTestHelper CallGeneratorHelper TestUpcallBase
  *
  * @run testng/othervm/native/manual
@@ -348,12 +280,8 @@
 
 /* @test id=UpcallStack-TT
  * @enablePreview
-<<<<<<< HEAD
- * @requires ((os.arch == "amd64" | os.arch == "x86_64") & sun.arch.data.model == "64") | os.arch == "aarch64"
- * | os.arch == "ppc64" | os.arch == "ppc64le" | os.arch == "s390x"
-=======
- * @requires ((os.arch == "amd64" | os.arch == "x86_64") & sun.arch.data.model == "64") | os.arch == "aarch64" | os.arch == "riscv64"
->>>>>>> 59f2aa14
+ * @requires ((os.arch == "amd64" | os.arch == "x86_64") & sun.arch.data.model == "64") | os.arch == "aarch64" | os.arch == "riscv64"
+ * | os.arch == "ppc64" | os.arch == "ppc64le" | os.arch == "s390x"
  * @build NativeTestHelper CallGeneratorHelper TestUpcallBase
  *
  * @run testng/othervm/native/manual
