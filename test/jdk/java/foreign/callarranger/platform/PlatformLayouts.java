--- conflicted
+++ resolved
@@ -309,117 +309,6 @@
         public static final AddressLayout C_POINTER = SharedUtils.C_POINTER;
 
     }
-<<<<<<< HEAD
-
-    /**
-     * This class defines layout constants modelling standard primitive types supported by the PPC64LE SystemV ABI.
-     */
-    public static final class SysVPPC64le {
-
-        // Suppresses default constructor, ensuring non-instantiability.
-        private SysVPPC64le() {}
-
-        /**
-         * The {@code bool} native type.
-         */
-        public static final ValueLayout.OfBoolean C_BOOL = ValueLayout.JAVA_BOOLEAN;
-
-        /**
-         * The {@code char} native type.
-         */
-        public static final ValueLayout.OfByte C_CHAR = ValueLayout.JAVA_BYTE;
-
-        /**
-         * The {@code short} native type.
-         */
-        public static final ValueLayout.OfShort C_SHORT = ValueLayout.JAVA_SHORT;
-
-        /**
-         * The {@code int} native type.
-         */
-        public static final ValueLayout.OfInt C_INT = ValueLayout.JAVA_INT;
-
-        /**
-         * The {@code long} native type.
-         */
-        public static final ValueLayout.OfLong C_LONG = ValueLayout.JAVA_LONG;
-
-        /**
-         * The {@code long long} native type.
-         */
-        public static final ValueLayout.OfLong C_LONG_LONG = ValueLayout.JAVA_LONG;
-
-        /**
-         * The {@code float} native type.
-         */
-        public static final ValueLayout.OfFloat C_FLOAT = ValueLayout.JAVA_FLOAT;
-
-        /**
-         * The {@code double} native type.
-         */
-        public static final ValueLayout.OfDouble C_DOUBLE = ValueLayout.JAVA_DOUBLE;
-
-        /**
-         * The {@code T*} native type.
-         */
-        public static final AddressLayout C_POINTER = SharedUtils.C_POINTER;
-
-    }
-
-    /**
-     * This class defines layout constants modelling standard primitive types supported by the s390x SystemV ABI.
-     */
-    public static final class SysVS390x {
-
-        // Suppresses default constructor, ensuring non-instantiability.
-        private SysVS390x() {}
-
-        /**
-         * The {@code bool} native type.
-         */
-        public static final ValueLayout.OfBoolean C_BOOL = ValueLayout.JAVA_BOOLEAN;
-
-        /**
-         * The {@code char} native type.
-         */
-        public static final ValueLayout.OfByte C_CHAR = ValueLayout.JAVA_BYTE;
-
-        /**
-         * The {@code short} native type.
-         */
-        public static final ValueLayout.OfShort C_SHORT = ValueLayout.JAVA_SHORT;
-
-        /**
-         * The {@code int} native type.
-         */
-        public static final ValueLayout.OfInt C_INT = ValueLayout.JAVA_INT;
-
-        /**
-         * The {@code long} native type.
-         */
-        public static final ValueLayout.OfLong C_LONG = ValueLayout.JAVA_LONG;
-
-        /**
-         * The {@code long long} native type.
-         */
-        public static final ValueLayout.OfLong C_LONG_LONG = ValueLayout.JAVA_LONG;
-
-        /**
-         * The {@code float} native type.
-         */
-        public static final ValueLayout.OfFloat C_FLOAT = ValueLayout.JAVA_FLOAT;
-
-        /**
-         * The {@code double} native type.
-         */
-        public static final ValueLayout.OfDouble C_DOUBLE = ValueLayout.JAVA_DOUBLE;
-
-        /**
-         * The {@code T*} native type.
-         */
-        public static final AddressLayout C_POINTER = SharedUtils.C_POINTER;
-
-    }
 
     /**
      * This class defines layout constants modelling standard primitive types supported by the AIX PPC64 ABI.
@@ -475,6 +364,4 @@
         public static final AddressLayout C_POINTER = SharedUtils.C_POINTER;
 
     }
-=======
->>>>>>> bc368ccf
 }