--- conflicted
+++ resolved
@@ -30,12 +30,8 @@
 /*
  * @test
  * @enablePreview
-<<<<<<< HEAD
- * @requires ((os.arch == "amd64" | os.arch == "x86_64") & sun.arch.data.model == "64") | os.arch == "aarch64"
+ * @requires ((os.arch == "amd64" | os.arch == "x86_64") & sun.arch.data.model == "64") | os.arch == "aarch64" | os.arch == "riscv64"
  * | os.arch == "ppc64" | os.arch == "ppc64le" | os.arch == "s390x"
-=======
- * @requires ((os.arch == "amd64" | os.arch == "x86_64") & sun.arch.data.model == "64") | os.arch == "aarch64" | os.arch == "riscv64"
->>>>>>> 59f2aa14
  * @compile lookup/Lookup.java
  * @compile invoker/Invoker.java
  * @run main/othervm --enable-native-access=ALL-UNNAMED TestLoaderLookup
