--- conflicted
+++ resolved
@@ -743,10 +743,7 @@
 
 # jdk_jfr
 
-<<<<<<< HEAD
-=======
 jdk/jfr/event/compiler/TestCodeSweeper.java                     8338127 generic-all
->>>>>>> b3f72be4
 jdk/jfr/event/runtime/TestResidentSetSizeEvent.java             8309846 aix-ppc64
 jdk/jfr/jvm/TestWaste.java                                      8282427 generic-all
 
