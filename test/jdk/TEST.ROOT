--- conflicted
+++ resolved
@@ -119,11 +119,8 @@
     vm.jvmci \
     vm.jvmci.enabled \
     vm.jvmti \
-<<<<<<< HEAD
     vm.openj9 \
-=======
     vm.cpu.features \
->>>>>>> a582ed6f
     docker.support \
     release.implementor \
     jdk.containerized \
