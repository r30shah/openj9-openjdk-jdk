--- conflicted
+++ resolved
@@ -255,21 +255,13 @@
     LOG("error in JVMTI SetEventNotificationMode: %d\n", err);
   }
 
-<<<<<<< HEAD
-  err = set_ext_event_notification_mode(jvmti, JVMTI_ENABLE, "VirtualThreadMount", NULL);
-=======
-  err = jvmti->SetEventNotificationMode(JVMTI_ENABLE, EXT_EVENT_VIRTUAL_THREAD_MOUNT, nullptr);
->>>>>>> eb9b893d
+  err = set_ext_event_notification_mode(jvmti, JVMTI_ENABLE, "VirtualThreadMount", nullptr);
   if (err != JVMTI_ERROR_NONE) {
     LOG("error in JVMTI SetEventNotificationMode: %d\n", err);
     return JNI_ERR;
   }
 
-<<<<<<< HEAD
-  err = set_ext_event_notification_mode(jvmti, JVMTI_ENABLE, "VirtualThreadUnmount", NULL);
-=======
-  err = jvmti->SetEventNotificationMode(JVMTI_ENABLE, EXT_EVENT_VIRTUAL_THREAD_UNMOUNT, nullptr);
->>>>>>> eb9b893d
+  err = set_ext_event_notification_mode(jvmti, JVMTI_ENABLE, "VirtualThreadUnmount", nullptr);
   if (err != JVMTI_ERROR_NONE) {
     LOG("error in JVMTI SetEventNotificationMode: %d\n", err);
     return JNI_ERR;
@@ -316,17 +308,10 @@
   err = jvmti->SetEventNotificationMode(JVMTI_DISABLE, JVMTI_EVENT_VIRTUAL_THREAD_START, nullptr);
   check_jvmti_status(jni, err, "check: error in JVMTI SetEventNotificationMode: disable VIRTUAL_THREAD_START");
 
-<<<<<<< HEAD
-  err = set_ext_event_notification_mode(jvmti, JVMTI_DISABLE, "VirtualThreadMount", NULL);
+  err = set_ext_event_notification_mode(jvmti, JVMTI_DISABLE, "VirtualThreadMount", nullptr);
   check_jvmti_status(jni, err, "check: error in JVMTI SetEventNotificationMode: disable VIRTUAL_THREAD_MOUNT");
 
-  err = set_ext_event_notification_mode(jvmti, JVMTI_DISABLE, "VirtualThreadUnmount", NULL);
-=======
-  err = jvmti->SetEventNotificationMode(JVMTI_DISABLE, EXT_EVENT_VIRTUAL_THREAD_MOUNT, nullptr);
-  check_jvmti_status(jni, err, "check: error in JVMTI SetEventNotificationMode: disable VIRTUAL_THREAD_MOUNT");
-
-  err = jvmti->SetEventNotificationMode(JVMTI_DISABLE, EXT_EVENT_VIRTUAL_THREAD_UNMOUNT, nullptr);
->>>>>>> eb9b893d
+  err = set_ext_event_notification_mode(jvmti, JVMTI_DISABLE, "VirtualThreadUnmount", nullptr);
   check_jvmti_status(jni, err, "check: error in JVMTI SetEventNotificationMode: disable VIRTUAL_THREAD_UNMOUNT");
 
   err = jvmti->SetEventNotificationMode(JVMTI_DISABLE, JVMTI_EVENT_BREAKPOINT, nullptr);
