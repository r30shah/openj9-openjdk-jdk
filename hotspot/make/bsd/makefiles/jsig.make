--- conflicted
+++ resolved
@@ -63,16 +63,12 @@
 	@echo $(LOG_INFO) Making signal interposition lib...
 ifeq ($(STATIC_BUILD),true)
 	$(QUIETLY) $(CC) -c $(SYMFLAG) $(EXTRA_CFLAGS) $(ARCHFLAG) $(PICFLAG) \
-            $(LFLAGS_JSIG) $(JSIG_DEBUG_CFLAGS) -o $(JSIG).o $<
+                          $(LFLAGS_JSIG) $(JSIG_DEBUG_CFLAGS) -o $(JSIG).o $<
 	$(QUIETLY) $(AR) $(ARFLAGS) $@ $(JSIG).o
 else
 	$(QUIETLY) $(CC) $(SYMFLAG) $(ARCHFLAG) $(SHARED_FLAG) $(PICFLAG) \
-<<<<<<< HEAD
-                         $(LFLAGS_JSIG) $(JSIG_DEBUG_CFLAGS) -o $@ $<
+                          $(LFLAGS_JSIG) $(JSIG_DEBUG_CFLAGS) $(EXTRA_CFLAGS) -o $@ $<
 endif
-=======
-                         $(LFLAGS_JSIG) $(JSIG_DEBUG_CFLAGS) $(EXTRA_CFLAGS) -o $@ $<
->>>>>>> fc7c5c62
 ifeq ($(ENABLE_FULL_DEBUG_SYMBOLS),1)
   ifeq ($(OS_VENDOR), Darwin)
 	$(DSYMUTIL) $@
