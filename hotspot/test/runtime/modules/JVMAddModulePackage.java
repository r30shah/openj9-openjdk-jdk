--- conflicted
+++ resolved
@@ -48,17 +48,10 @@
         ModuleHelper.DefineModule(module_one, false, "9.0", "module_one/here", new String[] { "mypackage" });
         module_two = ModuleHelper.ModuleObject("module_two", cl1, new String[] { "yourpackage" });
         assertNotNull(module_two, "Module should not be null");
-<<<<<<< HEAD
         ModuleHelper.DefineModule(module_two, false, "9.0", "module_two/here", new String[] { "yourpackage" });
-        module_three = ModuleHelper.ModuleObject("module_three", cl3, new String[] { "package/num3" });
-        assertNotNull(module_three, "Module should not be null");
-        ModuleHelper.DefineModule(module_three, false, "9.0", "module_three/here", new String[] { "package/num3" });
-=======
-        ModuleHelper.DefineModule(module_two, "9.0", "module_two/here", new String[] { "yourpackage" });
         module_three = ModuleHelper.ModuleObject("module_three", cl3, new String[] { "apackage/num3" });
         assertNotNull(module_three, "Module should not be null");
-        ModuleHelper.DefineModule(module_three, "9.0", "module_three/here", new String[] { "apackage/num3" });
->>>>>>> c23dff8d
+        ModuleHelper.DefineModule(module_three, false, "9.0", "module_three/here", new String[] { "apackage/num3" });
 
         // Simple call
         ModuleHelper.AddModulePackage(module_one, "new_package");
