#
# Copyright (c) 2011, 2018, Oracle and/or its affiliates. All rights reserved.
# DO NOT ALTER OR REMOVE COPYRIGHT NOTICES OR THIS FILE HEADER.
#
# This code is free software; you can redistribute it and/or modify it
# under the terms of the GNU General Public License version 2 only, as
# published by the Free Software Foundation.  Oracle designates this
# particular file as subject to the "Classpath" exception as provided
# by Oracle in the LICENSE file that accompanied this code.
#
# This code is distributed in the hope that it will be useful, but WITHOUT
# ANY WARRANTY; without even the implied warranty of MERCHANTABILITY or
# FITNESS FOR A PARTICULAR PURPOSE.  See the GNU General Public License
# version 2 for more details (a copy is included in the LICENSE file that
# accompanied this code).
#
# You should have received a copy of the GNU General Public License version
# 2 along with this work; if not, write to the Free Software Foundation,
# Inc., 51 Franklin St, Fifth Floor, Boston, MA 02110-1301 USA.
#
# Please contact Oracle, 500 Oracle Parkway, Redwood Shores, CA 94065 USA
# or visit www.oracle.com if you need additional information or have any
# questions.
#

################################################################################
# Check if a potential freeype library match is correct and usable
################################################################################
AC_DEFUN([LIB_CHECK_POTENTIAL_FREETYPE],
[
  POTENTIAL_FREETYPE_INCLUDE_PATH="$1"
  POTENTIAL_FREETYPE_LIB_PATH="$2"
  METHOD="$3"

  # Let's start with an optimistic view of the world :-)
  FOUND_FREETYPE=yes

  # First look for the canonical freetype main include file ft2build.h.
  if ! test -s "$POTENTIAL_FREETYPE_INCLUDE_PATH/ft2build.h"; then
    # Oh no! Let's try in the freetype2 directory.
    POTENTIAL_FREETYPE_INCLUDE_PATH="$POTENTIAL_FREETYPE_INCLUDE_PATH/freetype2"
    if ! test -s "$POTENTIAL_FREETYPE_INCLUDE_PATH/ft2build.h"; then
      # Fail.
      FOUND_FREETYPE=no
    fi
  fi

  if test "x$FOUND_FREETYPE" = "xyes"; then
    # Include file found, let's continue the sanity check.
    AC_MSG_NOTICE([Found freetype include files at $POTENTIAL_FREETYPE_INCLUDE_PATH using $METHOD])

    FREETYPE_LIB_NAME="${LIBRARY_PREFIX}${FREETYPE_BASE_NAME}${SHARED_LIBRARY_SUFFIX}"
    if ! test -s "$POTENTIAL_FREETYPE_LIB_PATH/$FREETYPE_LIB_NAME"; then
      AC_MSG_NOTICE([Could not find $POTENTIAL_FREETYPE_LIB_PATH/$FREETYPE_LIB_NAME. Ignoring location.])
      FOUND_FREETYPE=no
    else
      if test "x$OPENJDK_TARGET_OS" = "xsolaris" \
          && test -s "$POTENTIAL_FREETYPE_LIB_PATH$OPENJDK_TARGET_CPU_ISADIR/$FREETYPE_LIB_NAME"; then
        # Found lib in isa dir, use that instead.
        POTENTIAL_FREETYPE_LIB_PATH="$POTENTIAL_FREETYPE_LIB_PATH$OPENJDK_TARGET_CPU_ISADIR"
        AC_MSG_NOTICE([Rewriting to use $POTENTIAL_FREETYPE_LIB_PATH instead])
      fi
    fi
  fi

  if test "x$FOUND_FREETYPE" = "xyes"; then
    FREETYPE_INCLUDE_PATH="$POTENTIAL_FREETYPE_INCLUDE_PATH"
    AC_MSG_CHECKING([for freetype includes])
    AC_MSG_RESULT([$FREETYPE_INCLUDE_PATH])
    FREETYPE_LIB_PATH="$POTENTIAL_FREETYPE_LIB_PATH"
    AC_MSG_CHECKING([for freetype libraries])
    AC_MSG_RESULT([$FREETYPE_LIB_PATH])
  fi
])

################################################################################
# Setup freetype (The FreeType2 font rendering library)
################################################################################
AC_DEFUN_ONCE([LIB_SETUP_FREETYPE],
[
  AC_ARG_WITH(freetype, [AS_HELP_STRING([--with-freetype],
      [specify whether to use 'system' or 'bundled' freetype. Other values are errors.
       The selected option applies to both build time and run time.
       The default behaviour can be platform dependent.
       If using 'system' and either the include files or libraries cannot be
       located automatically, then additionally specify both using
       --with-freetype-include and --with-freetype-lib.])])
  AC_ARG_WITH(freetype-include, [AS_HELP_STRING([--with-freetype-include],
      [specify directory for the freetype include files])])
  AC_ARG_WITH(freetype-lib, [AS_HELP_STRING([--with-freetype-lib],
      [specify directory for the freetype library])])

  # This setup is to verify access to system installed freetype header and libraries.
  # On Windows and MacOS this does not apply and using these options will report an error.
  # On other platforms (Linux, Solaris, and perhaps AIX), they will default to using
  # the system libraries. If they are found automatically, nothing need be done.
  # If they are not found, the configure "--with-freetype-*" options may be used to fix that.
  # If the preference is to bundle on these platforms then use --with-freetype=bundled
  FREETYPE_BASE_NAME=freetype
  FREETYPE_CFLAGS=
  FREETYPE_LIBS=

  if (test "x$with_freetype_include" = "x"  && test "x$with_freetype_lib" != "x") || \
     (test "x$with_freetype_include" != "x"  && test "x$with_freetype_lib" = "x"); then
       AC_MSG_ERROR(['must specify both or neither of --with_freetype_include and --with_freetype_lib])
  fi

  FREETYPE_TO_USE=bundled
  if (test "x$OPENJDK_TARGET_OS" != "xwindows" && test "x$OPENJDK_TARGET_OS" != "xmacosx"); then
    FREETYPE_TO_USE=system
  fi
  if (test "x$with_freetype" != "x"); then
    if (test "x$with_freetype" = "xsystem"); then
      FREETYPE_TO_USE=system
    elif (test "x$with_freetype" = "xbundled"); then
      FREETYPE_TO_USE=bundled
      if (test "x$with_freetype_include" != "x"  || test "x$with_freetype_lib" != "x"); then
        AC_MSG_ERROR(['bundled' cannot be specified with --with_freetype_include and --with_freetype_lib])
      fi
    else
       AC_MSG_ERROR(['valid values for --with-freetype are 'system' and 'bundled'])
    fi
  fi

  if (test "x$with_freetype_include" != "x"  && test "x$with_freetype_lib" != "x"); then 
      FREETYPE_TO_USE=system
  fi

  if (test "x$FREETYPE_TO_USE" = "xsystem") && \
     (test "x$OPENJDK_TARGET_OS" = "xwindows" || test "x$OPENJDK_TARGET_OS" = "xmacosx"); then
       AC_MSG_ERROR([Only bundled freetype can be specified on Mac and Windows])
  fi

  if (test "x$with_freetype_include" != "x"); then
    POTENTIAL_FREETYPE_INCLUDE_PATH="$with_freetype_include"
  fi
  if (test "x$with_freetype_lib" != "x"); then
    POTENTIAL_FREETYPE_LIB_PATH="$with_freetype_lib"
  fi

  if (test "x$FREETYPE_TO_USE" = "xsystem"); then
    if (test "x$POTENTIAL_FREETYPE_INCLUDE_PATH" != "x" && test "x$POTENTIAL_FREETYPE_LIB_PATH" != "x"); then
      # Okay, we got it. Check that it works.
      LIB_CHECK_POTENTIAL_FREETYPE($POTENTIAL_FREETYPE_INCLUDE_PATH, $POTENTIAL_FREETYPE_LIB_PATH, [--with-freetype])
      if (test "x$FOUND_FREETYPE" != "xyes"); then
        AC_MSG_ERROR([Can not find or use freetype at location given by --with-freetype-lib|include])
      fi
    else
      # User did not specify a location, but asked for system freetype. Try to locate it.

      # If we have a sysroot, assume that's where we are supposed to look and skip pkg-config.
      if (test "x$SYSROOT" = "x"); then
        if (test "x$FOUND_FREETYPE" != "xyes"); then
          # Check modules using pkg-config, but only if we have it (ugly output results otherwise)
          if (test "x$PKG_CONFIG" != "x"); then
            PKG_CHECK_MODULES(FREETYPE, freetype2, [FOUND_FREETYPE=yes], [FOUND_FREETYPE=no])
            if (test "x$FOUND_FREETYPE" = "xyes"); then
              # On solaris, pkg_check adds -lz to freetype libs, which isn't necessary for us.
              FREETYPE_LIBS=`$ECHO $FREETYPE_LIBS | $SED 's/-lz//g'`
              # 64-bit libs for Solaris x86 are installed in the amd64 subdirectory, change lib to lib/amd64
              if (test "x$OPENJDK_TARGET_OS" = "xsolaris" && test "x$OPENJDK_TARGET_CPU" = "xx86_64"); then
                FREETYPE_LIBS=`$ECHO $FREETYPE_LIBS | $SED 's?/lib?/lib/amd64?g'`
              fi
              AC_MSG_CHECKING([for freetype])
              AC_MSG_RESULT([yes (using pkg-config)])
            fi
          fi
        fi
      fi

      if (test "x$FOUND_FREETYPE" != "xyes"); then
        # Check in well-known locations
        FREETYPE_BASE_DIR="$SYSROOT/usr"
        LIB_CHECK_POTENTIAL_FREETYPE([$FREETYPE_BASE_DIR/include], [$FREETYPE_BASE_DIR/lib], [well-known location])

        if (test "x$FOUND_FREETYPE" != "xyes"); then
          FREETYPE_BASE_DIR="$SYSROOT/usr/X11"
          LIB_CHECK_POTENTIAL_FREETYPE([$FREETYPE_BASE_DIR/include], [$FREETYPE_BASE_DIR/lib], [well-known location])
        fi
        if (test "x$FOUND_FREETYPE" != "xyes"); then
          FREETYPE_BASE_DIR="$SYSROOT/usr/local"
          LIB_CHECK_POTENTIAL_FREETYPE([$FREETYPE_BASE_DIR/include], [$FREETYPE_BASE_DIR/lib], [well-known location])
        fi

<<<<<<< HEAD
          if test "x$FOUND_FREETYPE" != xyes; then
            FREETYPE_BASE_DIR="$SYSROOT/usr/X11"
            LIB_CHECK_POTENTIAL_FREETYPE([$FREETYPE_BASE_DIR/include], [$FREETYPE_BASE_DIR/lib], [well-known location])
          fi
          if test "x$FOUND_FREETYPE" != xyes; then
            FREETYPE_BASE_DIR="$SYSROOT/usr/local"
            LIB_CHECK_POTENTIAL_FREETYPE([$FREETYPE_BASE_DIR/include], [$FREETYPE_BASE_DIR/lib], [well-known location])
          fi

          if test "x$OPENJDK_TARGET_OS" = xmacosx; then
            if test "x$FOUND_FREETYPE" != xyes; then
              # Due to changes in OSX 10.11 XQuartz now installs to /opt/X11
              FREETYPE_BASE_DIR="$SYSROOT/opt/X11"
              LIB_CHECK_POTENTIAL_FREETYPE([$FREETYPE_BASE_DIR/include], [$FREETYPE_BASE_DIR/lib], [well-known location])
            fi
          fi

          if test "x$FOUND_FREETYPE" != xyes; then
            FREETYPE_BASE_DIR="$SYSROOT/usr"
            if test "x$OPENJDK_TARGET_CPU_ARCH" = xs390; then
              LIB_CHECK_POTENTIAL_FREETYPE([$FREETYPE_BASE_DIR/include], [$FREETYPE_BASE_DIR/lib/s390x-linux-gnu], [well-known location])
            fi
          fi

          if test "x$FOUND_FREETYPE" != xyes; then
            FREETYPE_BASE_DIR="$SYSROOT/usr"
            if test "x$OPENJDK_TARGET_CPU_BITS" = x64; then
              LIB_CHECK_POTENTIAL_FREETYPE([$FREETYPE_BASE_DIR/include], [$FREETYPE_BASE_DIR/lib/$OPENJDK_TARGET_CPU-linux-gnu], [well-known location])
            else
              LIB_CHECK_POTENTIAL_FREETYPE([$FREETYPE_BASE_DIR/include], [$FREETYPE_BASE_DIR/lib/i386-linux-gnu], [well-known location])
              if test "x$FOUND_FREETYPE" != xyes; then
                LIB_CHECK_POTENTIAL_FREETYPE([$FREETYPE_BASE_DIR/include], [$FREETYPE_BASE_DIR/lib32], [well-known location])
              fi
=======
        if (test "x$FOUND_FREETYPE" != "xyes"); then
          FREETYPE_BASE_DIR="$SYSROOT/usr"
          if (test "x$OPENJDK_TARGET_CPU_BITS" = "x64"); then
            LIB_CHECK_POTENTIAL_FREETYPE([$FREETYPE_BASE_DIR/include], [$FREETYPE_BASE_DIR/lib/$OPENJDK_TARGET_CPU-linux-gnu], [well-known location])
          else
            LIB_CHECK_POTENTIAL_FREETYPE([$FREETYPE_BASE_DIR/include], [$FREETYPE_BASE_DIR/lib/i386-linux-gnu], [well-known location])
            if (test "x$FOUND_FREETYPE" != "xyes"); then
              LIB_CHECK_POTENTIAL_FREETYPE([$FREETYPE_BASE_DIR/include], [$FREETYPE_BASE_DIR/lib32], [well-known location])
>>>>>>> 74d4f81e
            fi
          fi
        fi
      fi # end check in well-known locations

      if (test "x$FOUND_FREETYPE" != "xyes"); then
        HELP_MSG_MISSING_DEPENDENCY([freetype])
        AC_MSG_ERROR([Could not find freetype! $HELP_MSG ])
      fi
    fi # end user specified settings

    # Set FREETYPE_CFLAGS, _LIBS and _LIB_PATH from include and lib dir.
    if (test "x$FREETYPE_CFLAGS" = "x"); then
      if (test -d $FREETYPE_INCLUDE_PATH/freetype2/freetype); then
        FREETYPE_CFLAGS="-I$FREETYPE_INCLUDE_PATH/freetype2 -I$FREETYPE_INCLUDE_PATH"
      else
        FREETYPE_CFLAGS="-I$FREETYPE_INCLUDE_PATH"
      fi
    fi

    if (test "x$FREETYPE_LIBS" = "x"); then
      FREETYPE_LIBS="-L$FREETYPE_LIB_PATH -l$FREETYPE_BASE_NAME"
    fi
  fi


    AC_MSG_RESULT([Using freetype: $FREETYPE_TO_USE])


  AC_SUBST(FREETYPE_TO_USE)
  AC_SUBST(FREETYPE_CFLAGS)
  AC_SUBST(FREETYPE_LIBS)
])<|MERGE_RESOLUTION|>--- conflicted
+++ resolved
@@ -9,7 +9,7 @@
 # by Oracle in the LICENSE file that accompanied this code.
 #
 # This code is distributed in the hope that it will be useful, but WITHOUT
-# ANY WARRANTY; without even the implied warranty of MERCHANTABILITY or
+# ANY WARRANTY; without even theFOUND_FREE implied warranty of MERCHANTABILITY or
 # FITNESS FOR A PARTICULAR PURPOSE.  See the GNU General Public License
 # version 2 for more details (a copy is included in the LICENSE file that
 # accompanied this code).
@@ -182,50 +182,21 @@
           LIB_CHECK_POTENTIAL_FREETYPE([$FREETYPE_BASE_DIR/include], [$FREETYPE_BASE_DIR/lib], [well-known location])
         fi
 
-<<<<<<< HEAD
-          if test "x$FOUND_FREETYPE" != xyes; then
-            FREETYPE_BASE_DIR="$SYSROOT/usr/X11"
-            LIB_CHECK_POTENTIAL_FREETYPE([$FREETYPE_BASE_DIR/include], [$FREETYPE_BASE_DIR/lib], [well-known location])
-          fi
-          if test "x$FOUND_FREETYPE" != xyes; then
-            FREETYPE_BASE_DIR="$SYSROOT/usr/local"
-            LIB_CHECK_POTENTIAL_FREETYPE([$FREETYPE_BASE_DIR/include], [$FREETYPE_BASE_DIR/lib], [well-known location])
-          fi
-
-          if test "x$OPENJDK_TARGET_OS" = xmacosx; then
-            if test "x$FOUND_FREETYPE" != xyes; then
-              # Due to changes in OSX 10.11 XQuartz now installs to /opt/X11
-              FREETYPE_BASE_DIR="$SYSROOT/opt/X11"
-              LIB_CHECK_POTENTIAL_FREETYPE([$FREETYPE_BASE_DIR/include], [$FREETYPE_BASE_DIR/lib], [well-known location])
-            fi
-          fi
-
-          if test "x$FOUND_FREETYPE" != xyes; then
-            FREETYPE_BASE_DIR="$SYSROOT/usr"
-            if test "x$OPENJDK_TARGET_CPU_ARCH" = xs390; then
+        if (test "x$FOUND_FREETYPE" != "xyes"); then
+          FREETYPE_BASE_DIR="$SYSROOT/usr"
+          if test "x$OPENJDK_TARGET_CPU_ARCH" = xs390; then
               LIB_CHECK_POTENTIAL_FREETYPE([$FREETYPE_BASE_DIR/include], [$FREETYPE_BASE_DIR/lib/s390x-linux-gnu], [well-known location])
             fi
           fi
 
           if test "x$FOUND_FREETYPE" != xyes; then
             FREETYPE_BASE_DIR="$SYSROOT/usr"
-            if test "x$OPENJDK_TARGET_CPU_BITS" = x64; then
-              LIB_CHECK_POTENTIAL_FREETYPE([$FREETYPE_BASE_DIR/include], [$FREETYPE_BASE_DIR/lib/$OPENJDK_TARGET_CPU-linux-gnu], [well-known location])
-            else
-              LIB_CHECK_POTENTIAL_FREETYPE([$FREETYPE_BASE_DIR/include], [$FREETYPE_BASE_DIR/lib/i386-linux-gnu], [well-known location])
-              if test "x$FOUND_FREETYPE" != xyes; then
-                LIB_CHECK_POTENTIAL_FREETYPE([$FREETYPE_BASE_DIR/include], [$FREETYPE_BASE_DIR/lib32], [well-known location])
-              fi
-=======
-        if (test "x$FOUND_FREETYPE" != "xyes"); then
-          FREETYPE_BASE_DIR="$SYSROOT/usr"
           if (test "x$OPENJDK_TARGET_CPU_BITS" = "x64"); then
             LIB_CHECK_POTENTIAL_FREETYPE([$FREETYPE_BASE_DIR/include], [$FREETYPE_BASE_DIR/lib/$OPENJDK_TARGET_CPU-linux-gnu], [well-known location])
           else
             LIB_CHECK_POTENTIAL_FREETYPE([$FREETYPE_BASE_DIR/include], [$FREETYPE_BASE_DIR/lib/i386-linux-gnu], [well-known location])
             if (test "x$FOUND_FREETYPE" != "xyes"); then
               LIB_CHECK_POTENTIAL_FREETYPE([$FREETYPE_BASE_DIR/include], [$FREETYPE_BASE_DIR/lib32], [well-known location])
->>>>>>> 74d4f81e
             fi
           fi
         fi
