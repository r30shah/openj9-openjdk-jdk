#
# Copyright (c) 2011, 2024, Oracle and/or its affiliates. All rights reserved.
# DO NOT ALTER OR REMOVE COPYRIGHT NOTICES OR THIS FILE HEADER.
#
# This code is free software; you can redistribute it and/or modify it
# under the terms of the GNU General Public License version 2 only, as
# published by the Free Software Foundation.  Oracle designates this
# particular file as subject to the "Classpath" exception as provided
# by Oracle in the LICENSE file that accompanied this code.
#
# This code is distributed in the hope that it will be useful, but WITHOUT
# ANY WARRANTY; without even the implied warranty of MERCHANTABILITY or
# FITNESS FOR A PARTICULAR PURPOSE.  See the GNU General Public License
# version 2 for more details (a copy is included in the LICENSE file that
# accompanied this code).
#
# You should have received a copy of the GNU General Public License version
# 2 along with this work; if not, write to the Free Software Foundation,
# Inc., 51 Franklin St, Fifth Floor, Boston, MA 02110-1301 USA.
#
# Please contact Oracle, 500 Oracle Parkway, Redwood Shores, CA 94065 USA
# or visit www.oracle.com if you need additional information or have any
# questions.
#

# ===========================================================================
# (c) Copyright IBM Corp. 2022, 2024 All Rights Reserved
# ===========================================================================

###############################################################################
# Set the debug level
#    release: no debug information, all optimizations, no asserts.
#    optimized: no debug information, all optimizations, no asserts, HotSpot target is 'optimized'.
#    fastdebug: debug information (-g), all optimizations, all asserts
#    slowdebug: debug information (-g), no optimizations, all asserts
AC_DEFUN_ONCE([JDKOPT_SETUP_DEBUG_LEVEL],
[
  DEBUG_LEVEL="release"

  UTIL_ARG_ENABLE(NAME: debug, DEFAULT: false, RESULT: ENABLE_DEBUG,
      DESC: [enable debugging (shorthand for --with-debug-level=fastdebug)],
      IF_ENABLED: [ DEBUG_LEVEL="fastdebug" ])

  AC_MSG_CHECKING([which debug level to use])
  AC_ARG_WITH([debug-level], [AS_HELP_STRING([--with-debug-level],
      [set the debug level (release, fastdebug, slowdebug, optimized) @<:@release@:>@])],
      [
        DEBUG_LEVEL="${withval}"
        if test "x$ENABLE_DEBUG" = xtrue; then
          AC_MSG_ERROR([You cannot use both --enable-debug and --with-debug-level at the same time.])
        fi
      ])
  AC_MSG_RESULT([$DEBUG_LEVEL])

  if test "x$DEBUG_LEVEL" != xrelease && \
      test "x$DEBUG_LEVEL" != xoptimized && \
      test "x$DEBUG_LEVEL" != xfastdebug && \
      test "x$DEBUG_LEVEL" != xslowdebug; then
    AC_MSG_ERROR([Allowed debug levels are: release, fastdebug, slowdebug and optimized])
  fi

  # Translate DEBUG_LEVEL to debug level used by Hotspot
  HOTSPOT_DEBUG_LEVEL="$DEBUG_LEVEL"
  if test "x$DEBUG_LEVEL" = xrelease; then
    HOTSPOT_DEBUG_LEVEL="product"
  elif test "x$DEBUG_LEVEL" = xslowdebug; then
    HOTSPOT_DEBUG_LEVEL="debug"
  fi

  if test "x$DEBUG_LEVEL" = xoptimized; then
    # The debug level 'optimized' is a little special because it is currently only
    # applicable to the HotSpot build where it means to build a completely
    # optimized version of the VM without any debugging code (like for the
    # 'release' debug level which is called 'product' in the HotSpot build) but
    # with the exception that it can contain additional code which is otherwise
    # protected by '#ifndef PRODUCT' macros. These 'optimized' builds are used to
    # test new and/or experimental features which are not intended for customer
    # shipment. Because these new features need to be tested and benchmarked in
    # real world scenarios, we want to build the containing JDK at the 'release'
    # debug level.
    DEBUG_LEVEL="release"
  fi

  AC_SUBST(HOTSPOT_DEBUG_LEVEL)
  AC_SUBST(DEBUG_LEVEL)
])

###############################################################################
#
# Should we build only OpenJDK even if closed sources are present?
#
AC_DEFUN_ONCE([JDKOPT_SETUP_OPEN_OR_CUSTOM],
[
  UTIL_ARG_ENABLE(NAME: openjdk-only, DEFAULT: false,
      RESULT: SUPPRESS_CUSTOM_EXTENSIONS,
      DESC: [suppress building custom source even if present],
      CHECKING_MSG: [if custom source is suppressed (openjdk-only)])
])

AC_DEFUN_ONCE([JDKOPT_SETUP_JDK_OPTIONS],
[
  # Should we build a JDK without a graphical UI?
  UTIL_ARG_ENABLE(NAME: headless-only, DEFAULT: false,
      RESULT: ENABLE_HEADLESS_ONLY,
      DESC: [only build headless (no GUI) support],
      CHECKING_MSG: [if we should build headless-only (no GUI)])
  AC_SUBST(ENABLE_HEADLESS_ONLY)

  # should we linktime gc unused code sections in the JDK build ?
  if test "x$OPENJDK_TARGET_OS" = "xlinux" && test "x$OPENJDK_TARGET_CPU" = xs390x; then
    LINKTIME_GC_DEFAULT=true
  else
    LINKTIME_GC_DEFAULT=false
  fi

  UTIL_ARG_ENABLE(NAME: linktime-gc, DEFAULT: $LINKTIME_GC_DEFAULT,
      DEFAULT_DESC: [auto], RESULT: ENABLE_LINKTIME_GC,
      DESC: [use link time gc on unused code sections in the JDK build],
      CHECKING_MSG: [if linker should clean out unused code (linktime-gc)])
  AC_SUBST(ENABLE_LINKTIME_GC)

  # Check for full doc dependencies
  FULL_DOCS_AVAILABLE=true
  AC_MSG_CHECKING([for graphviz dot])
  if test "x$DOT" != "x"; then
    AC_MSG_RESULT([yes])
  else
    AC_MSG_RESULT([no, cannot generate full docs])
    FULL_DOCS_AVAILABLE=false
  fi

  AC_MSG_CHECKING([for pandoc])
  if test "x$ENABLE_PANDOC" = "xtrue"; then
    AC_MSG_RESULT([yes])
  else
    AC_MSG_RESULT([no, cannot generate full docs])
    FULL_DOCS_AVAILABLE=false
  fi

  # Should we build the complete docs, or just a lightweight version?
  UTIL_ARG_ENABLE(NAME: full-docs, DEFAULT: auto, RESULT: ENABLE_FULL_DOCS,
      AVAILABLE: $FULL_DOCS_AVAILABLE, DESC: [build complete documentation],
      DEFAULT_DESC: [enabled if all tools found])
  AC_SUBST(ENABLE_FULL_DOCS)

  # Choose cacerts source file
  AC_ARG_WITH(cacerts-file, [AS_HELP_STRING([--with-cacerts-file],
      [specify alternative cacerts file])])
  AC_MSG_CHECKING([for cacerts file])
  if test "x$with_cacerts_file" == x; then
    AC_MSG_RESULT([default])
  else
    CACERTS_FILE=$with_cacerts_file
    if test ! -f "$CACERTS_FILE"; then
      AC_MSG_RESULT([fail])
      AC_MSG_ERROR([Specified cacerts file "$CACERTS_FILE" does not exist])
    fi
    AC_MSG_RESULT([$CACERTS_FILE])
  fi
  AC_SUBST(CACERTS_FILE)

  # Choose cacerts source folder for user provided PEM files
  AC_ARG_WITH(cacerts-src, [AS_HELP_STRING([--with-cacerts-src],
      [specify alternative cacerts source folder containing certificates])])
  CACERTS_SRC=""
  AC_MSG_CHECKING([for cacerts source])
  if test "x$with_cacerts_src" == x; then
    AC_MSG_RESULT([default])
  else
    CACERTS_SRC=$with_cacerts_src
    if test ! -d "$CACERTS_SRC"; then
      AC_MSG_RESULT([fail])
      AC_MSG_ERROR([Specified cacerts source folder "$CACERTS_SRC" does not exist])
    fi
    AC_MSG_RESULT([$CACERTS_SRC])
  fi
  AC_SUBST(CACERTS_SRC)

  # Enable or disable unlimited crypto
  UTIL_ARG_ENABLE(NAME: unlimited-crypto, DEFAULT: true, RESULT: UNLIMITED_CRYPTO,
      DESC: [enable unlimited crypto policy])
  AC_SUBST(UNLIMITED_CRYPTO)

  # Should we build the serviceability agent (SA)?
  INCLUDE_SA=true
  if HOTSPOT_CHECK_JVM_VARIANT(zero); then
    INCLUDE_SA=false
  fi
  if test "x$OPENJDK_TARGET_OS" = xaix ; then
    INCLUDE_SA=false
  fi
  if test "x$OPENJDK_TARGET_CPU" = xs390x ; then
    INCLUDE_SA=false
  fi
  AC_SUBST(INCLUDE_SA)

  # Setup default CDS alignment. For OpenJ9 it needs to be false.
  COMPATIBLE_CDS_ALIGNMENT_DEFAULT=false
<<<<<<< HEAD
  AC_SUBST(COMPATIBLE_CDS_ALIGNMENT_DEFAULT)
=======
  if test "x$OPENJDK_TARGET_OS" = "xlinux" && test "x$OPENJDK_TARGET_CPU" = "xaarch64"; then
    COMPATIBLE_CDS_ALIGNMENT_DEFAULT=auto
  fi
>>>>>>> 33f90988

  # Compress jars
  COMPRESS_JARS=false

  AC_SUBST(COMPRESS_JARS)

  # Setup default copyright year. Mostly overridden when building close to a new year.
  AC_ARG_WITH(copyright-year, [AS_HELP_STRING([--with-copyright-year],
      [Set copyright year value for build @<:@current year/source-date@:>@])])
  if test "x$with_copyright_year" = xyes; then
    AC_MSG_ERROR([Copyright year must have a value])
  elif test "x$with_copyright_year" != x; then
    COPYRIGHT_YEAR="$with_copyright_year"
  elif test "x$SOURCE_DATE" != xupdated; then
    COPYRIGHT_YEAR=`$JAVA $TOPDIR/make/src/classes/DateUtil.java --format=yyyy --date="$SOURCE_DATE_EPOCH"`
  else
    COPYRIGHT_YEAR=`$JAVA $TOPDIR/make/src/classes/DateUtil.java --format=yyyy`
  fi
  AC_SUBST(COPYRIGHT_YEAR)

  # Override default library path
  AC_ARG_WITH([jni-libpath], [AS_HELP_STRING([--with-jni-libpath],
      [override default JNI library search path])])
  AC_MSG_CHECKING([for jni library path])
  if test "x${with_jni_libpath}" = "x" || test "x${with_jni_libpath}" = "xno"; then
    AC_MSG_RESULT([default])
  elif test "x${with_jni_libpath}" = "xyes"; then
    AC_MSG_RESULT([invalid])
    AC_MSG_ERROR([The --with-jni-libpath option requires an argument.])
  else
    HOTSPOT_OVERRIDE_LIBPATH=${with_jni_libpath}
    if test "x$OPENJDK_TARGET_OS" != "xlinux" &&
         test "x$OPENJDK_TARGET_OS" != "xbsd" &&
         test "x$OPENJDK_TARGET_OS" != "xaix"; then
      AC_MSG_RESULT([fail])
      AC_MSG_ERROR([Overriding JNI library path is supported only on Linux, BSD and AIX.])
    fi
    AC_MSG_RESULT(${HOTSPOT_OVERRIDE_LIBPATH})
  fi
  AC_SUBST(HOTSPOT_OVERRIDE_LIBPATH)

])

###############################################################################

AC_DEFUN_ONCE([JDKOPT_SETUP_DEBUG_SYMBOLS],
[
  #
  # Native debug symbols.
  # This must be done after the toolchain is setup, since we're looking at objcopy.
  #
  AC_MSG_CHECKING([what type of native debug symbols to use])
  AC_ARG_WITH([native-debug-symbols],
      [AS_HELP_STRING([--with-native-debug-symbols],
      [set the native debug symbol configuration (none, internal, external, zipped) @<:@varying@:>@])],
      [
        if test "x$OPENJDK_TARGET_OS" = xwindows; then
          if test "x$withval" = xinternal; then
            AC_MSG_ERROR([Windows does not support the parameter 'internal' for --with-native-debug-symbols])
          fi
        fi
      ],
      [
        with_native_debug_symbols="external"
      ])
  AC_MSG_RESULT([$with_native_debug_symbols])

  if test "x$with_native_debug_symbols" = xnone; then
    COMPILE_WITH_DEBUG_SYMBOLS=false
    COPY_DEBUG_SYMBOLS=false
    ZIP_EXTERNAL_DEBUG_SYMBOLS=false
  elif test "x$with_native_debug_symbols" = xinternal; then
    COMPILE_WITH_DEBUG_SYMBOLS=true
    COPY_DEBUG_SYMBOLS=false
    ZIP_EXTERNAL_DEBUG_SYMBOLS=false
  elif test "x$with_native_debug_symbols" = xexternal; then

    if test "x$OPENJDK_TARGET_OS" = xlinux; then
      if test "x$OBJCOPY" = x; then
        # enabling of enable-debug-symbols and can't find objcopy
        # this is an error
        AC_MSG_ERROR([Unable to find objcopy, cannot enable native debug symbols])
      fi
    fi

    COMPILE_WITH_DEBUG_SYMBOLS=true
    COPY_DEBUG_SYMBOLS=true
    ZIP_EXTERNAL_DEBUG_SYMBOLS=false
  elif test "x$with_native_debug_symbols" = xzipped; then

    if test "x$OPENJDK_TARGET_OS" = xlinux; then
      if test "x$OBJCOPY" = x; then
        # enabling of enable-debug-symbols and can't find objcopy
        # this is an error
        AC_MSG_ERROR([Unable to find objcopy, cannot enable native debug symbols])
      fi
    fi

    COMPILE_WITH_DEBUG_SYMBOLS=true
    COPY_DEBUG_SYMBOLS=true
    ZIP_EXTERNAL_DEBUG_SYMBOLS=true
  else
    AC_MSG_ERROR([Allowed native debug symbols are: none, internal, external, zipped])
  fi

  AC_SUBST(COMPILE_WITH_DEBUG_SYMBOLS)
  AC_SUBST(COPY_DEBUG_SYMBOLS)
  AC_SUBST(ZIP_EXTERNAL_DEBUG_SYMBOLS)

  # Should we add external native debug symbols to the shipped bundles?
  AC_MSG_CHECKING([if we should add external native debug symbols to the shipped bundles])
  AC_ARG_WITH([external-symbols-in-bundles],
      [AS_HELP_STRING([--with-external-symbols-in-bundles],
      [which type of external native debug symbol information shall be shipped in product bundles (none, public, full)
      (e.g. ship full/stripped pdbs on Windows) @<:@none@:>@])])

  if test "x$with_external_symbols_in_bundles" = x || test "x$with_external_symbols_in_bundles" = xnone ; then
    AC_MSG_RESULT([no])
  elif test "x$with_external_symbols_in_bundles" = xfull || test "x$with_external_symbols_in_bundles" = xpublic ; then
    if test "x$OPENJDK_TARGET_OS" != xwindows ; then
      AC_MSG_ERROR([--with-external-symbols-in-bundles currently only works on windows!])
    elif test "x$COPY_DEBUG_SYMBOLS" != xtrue ; then
      AC_MSG_ERROR([--with-external-symbols-in-bundles only works when --with-native-debug-symbols=external is used!])
    elif test "x$with_external_symbols_in_bundles" = xfull ; then
      AC_MSG_RESULT([full])
      SHIP_DEBUG_SYMBOLS=full
    else
      AC_MSG_RESULT([public])
      SHIP_DEBUG_SYMBOLS=public
    fi
  else
    AC_MSG_ERROR([$with_external_symbols_in_bundles is an unknown value for --with-external-symbols-in-bundles])
  fi

  AC_SUBST(SHIP_DEBUG_SYMBOLS)
])

################################################################################
#
# Native and Java code coverage
#
AC_DEFUN_ONCE([JDKOPT_SETUP_CODE_COVERAGE],
[
  UTIL_ARG_ENABLE(NAME: native-coverage, DEFAULT: false, RESULT: GCOV_ENABLED,
      DESC: [enable native compilation with code coverage data],
      CHECK_AVAILABLE: [
        AC_MSG_CHECKING([if native coverage is available])
        if test "x$TOOLCHAIN_TYPE" = "xgcc" ||
            test "x$TOOLCHAIN_TYPE" = "xclang"; then
          AC_MSG_RESULT([yes])
        else
          AC_MSG_RESULT([no])
          AVAILABLE=false
        fi
      ],
      IF_ENABLED: [
        GCOV_CFLAGS="-fprofile-arcs -ftest-coverage -fno-inline"
        GCOV_LDFLAGS="-fprofile-arcs"
        JVM_CFLAGS="$JVM_CFLAGS $GCOV_CFLAGS"
        JVM_LDFLAGS="$JVM_LDFLAGS $GCOV_LDFLAGS"
        CFLAGS_JDKLIB="$CFLAGS_JDKLIB $GCOV_CFLAGS"
        CFLAGS_JDKEXE="$CFLAGS_JDKEXE $GCOV_CFLAGS"
        CXXFLAGS_JDKLIB="$CXXFLAGS_JDKLIB $GCOV_CFLAGS"
        CXXFLAGS_JDKEXE="$CXXFLAGS_JDKEXE $GCOV_CFLAGS"
        LDFLAGS_JDKLIB="$LDFLAGS_JDKLIB $GCOV_LDFLAGS"
        LDFLAGS_JDKEXE="$LDFLAGS_JDKEXE $GCOV_LDFLAGS"
      ])
  AC_SUBST(GCOV_ENABLED)

  AC_ARG_WITH(jcov, [AS_HELP_STRING([--with-jcov],
      [jcov library location])])
  AC_ARG_WITH(jcov-input-jdk, [AS_HELP_STRING([--with-jcov-input-jdk],
      [jdk image to instrument])])
  AC_ARG_WITH(jcov-filters, [AS_HELP_STRING([--with-jcov-filters],
      [filters to limit code for jcov instrumentation and report generation])])
  JCOV_HOME=
  JCOV_INPUT_JDK=
  JCOV_ENABLED=
  JCOV_FILTERS=
  if test "x$with_jcov" = "x" ; then
    JCOV_ENABLED="false"
  else
    JCOV_HOME="$with_jcov"
    if test ! -f "$JCOV_HOME/lib/jcov.jar"; then
      AC_MSG_RESULT([fail])
      AC_MSG_ERROR([Invalid JCov bundle: "$JCOV_HOME/lib/jcov.jar" does not exist])
    fi
    JCOV_ENABLED="true"
    UTIL_FIXUP_PATH(JCOV_HOME)
    if test "x$with_jcov_input_jdk" != "x" ; then
      JCOV_INPUT_JDK="$with_jcov_input_jdk"
      if test ! -f "$JCOV_INPUT_JDK/bin/java" && test ! -f "$JCOV_INPUT_JDK/bin/java.exe"; then
        AC_MSG_RESULT([fail])
        AC_MSG_ERROR([Invalid JDK bundle: "$JCOV_INPUT_JDK/bin/java" does not exist])
      fi
      UTIL_FIXUP_PATH(JCOV_INPUT_JDK)
    fi
    if test "x$with_jcov_filters" != "x" ; then
      JCOV_FILTERS="$with_jcov_filters"
    fi
  fi
  AC_SUBST(JCOV_ENABLED)
  AC_SUBST(JCOV_HOME)
  AC_SUBST(JCOV_INPUT_JDK)
  AC_SUBST(JCOV_FILTERS)
])

###############################################################################
#
# AddressSanitizer
#
AC_DEFUN_ONCE([JDKOPT_SETUP_ADDRESS_SANITIZER],
[
  UTIL_ARG_ENABLE(NAME: asan, DEFAULT: false, RESULT: ASAN_ENABLED,
      DESC: [enable AddressSanitizer],
      CHECK_AVAILABLE: [
        AC_MSG_CHECKING([if AddressSanitizer (asan) is available])
        if test "x$TOOLCHAIN_TYPE" = "xgcc" ||
           test "x$TOOLCHAIN_TYPE" = "xclang" ||
           test "x$TOOLCHAIN_TYPE" = "xmicrosoft"; then
          AC_MSG_RESULT([yes])
        else
          AC_MSG_RESULT([no])
          AVAILABLE=false
        fi
      ],
      IF_ENABLED: [
        if test "x$TOOLCHAIN_TYPE" = "xgcc" ||
           test "x$TOOLCHAIN_TYPE" = "xclang"; then
          # ASan is simply incompatible with gcc -Wstringop-truncation. See
          # https://gcc.gnu.org/bugzilla/show_bug.cgi?id=85650
          # It's harmless to be suppressed in clang as well.
          ASAN_CFLAGS="-fsanitize=address -Wno-stringop-truncation -fno-omit-frame-pointer -fno-common -DADDRESS_SANITIZER"
          ASAN_LDFLAGS="-fsanitize=address"
        elif test "x$TOOLCHAIN_TYPE" = "xmicrosoft"; then
          # -Oy- is equivalent to -fno-omit-frame-pointer in GCC/Clang.
          ASAN_CFLAGS="-fsanitize=address -Oy- -DADDRESS_SANITIZER"
          # MSVC produces a warning if you pass -fsanitize=address to the linker. It also complains
          $ if -DEBUG is not passed to the linker when building with ASan.
          ASAN_LDFLAGS="-debug"
        fi
        JVM_CFLAGS="$JVM_CFLAGS $ASAN_CFLAGS"
        JVM_LDFLAGS="$JVM_LDFLAGS $ASAN_LDFLAGS"
        CFLAGS_JDKLIB="$CFLAGS_JDKLIB $ASAN_CFLAGS"
        CFLAGS_JDKEXE="$CFLAGS_JDKEXE $ASAN_CFLAGS"
        CXXFLAGS_JDKLIB="$CXXFLAGS_JDKLIB $ASAN_CFLAGS"
        CXXFLAGS_JDKEXE="$CXXFLAGS_JDKEXE $ASAN_CFLAGS"
        LDFLAGS_JDKLIB="$LDFLAGS_JDKLIB $ASAN_LDFLAGS"
        LDFLAGS_JDKEXE="$LDFLAGS_JDKEXE $ASAN_LDFLAGS"
      ])
  AC_SUBST(ASAN_ENABLED)
])

###############################################################################
#
# LeakSanitizer
#
AC_DEFUN_ONCE([JDKOPT_SETUP_LEAK_SANITIZER],
[
  UTIL_ARG_ENABLE(NAME: lsan, DEFAULT: false, RESULT: LSAN_ENABLED,
      DESC: [enable LeakSanitizer],
      CHECK_AVAILABLE: [
        AC_MSG_CHECKING([if LeakSanitizer (lsan) is available])
        if test "x$TOOLCHAIN_TYPE" = "xgcc" ||
            test "x$TOOLCHAIN_TYPE" = "xclang"; then
          AC_MSG_RESULT([yes])
        else
          AC_MSG_RESULT([no])
          AVAILABLE=false
        fi
      ],
      IF_ENABLED: [
        LSAN_CFLAGS="-fsanitize=leak -fno-omit-frame-pointer -DLEAK_SANITIZER"
        LSAN_LDFLAGS="-fsanitize=leak"
        JVM_CFLAGS="$JVM_CFLAGS $LSAN_CFLAGS"
        JVM_LDFLAGS="$JVM_LDFLAGS $LSAN_LDFLAGS"
        CFLAGS_JDKLIB="$CFLAGS_JDKLIB $LSAN_CFLAGS"
        CFLAGS_JDKEXE="$CFLAGS_JDKEXE $LSAN_CFLAGS"
        CXXFLAGS_JDKLIB="$CXXFLAGS_JDKLIB $LSAN_CFLAGS"
        CXXFLAGS_JDKEXE="$CXXFLAGS_JDKEXE $LSAN_CFLAGS"
        LDFLAGS_JDKLIB="$LDFLAGS_JDKLIB $LSAN_LDFLAGS"
        LDFLAGS_JDKEXE="$LDFLAGS_JDKEXE $LSAN_LDFLAGS"
      ])
  AC_SUBST(LSAN_ENABLED)
])

###############################################################################
#
# UndefinedBehaviorSanitizer
#
AC_DEFUN_ONCE([JDKOPT_SETUP_UNDEFINED_BEHAVIOR_SANITIZER],
[
  UTIL_ARG_WITH(NAME: additional-ubsan-checks, TYPE: string,
      DEFAULT: [],
      DESC: [Customizes the ubsan checks],
      OPTIONAL: true)

  # GCC reports lots of likely false positives for stringop-truncation and format-overflow.
  # Silence them for now.
  UBSAN_CHECKS="-fsanitize=undefined -fsanitize=float-divide-by-zero -fno-sanitize=shift-base -fno-sanitize=alignment \
      $ADDITIONAL_UBSAN_CHECKS"
  UBSAN_CFLAGS="$UBSAN_CHECKS -Wno-stringop-truncation -Wno-format-overflow -fno-omit-frame-pointer -DUNDEFINED_BEHAVIOR_SANITIZER"
  UBSAN_LDFLAGS="$UBSAN_CHECKS"
  UTIL_ARG_ENABLE(NAME: ubsan, DEFAULT: false, RESULT: UBSAN_ENABLED,
      DESC: [enable UndefinedBehaviorSanitizer],
      CHECK_AVAILABLE: [
        AC_MSG_CHECKING([if UndefinedBehaviorSanitizer (ubsan) is available])
        if test "x$TOOLCHAIN_TYPE" = "xgcc" ||
            test "x$TOOLCHAIN_TYPE" = "xclang"; then
          AC_MSG_RESULT([yes])
        else
          AC_MSG_RESULT([no])
          AVAILABLE=false
        fi
      ],
      IF_ENABLED: [
        JVM_CFLAGS="$JVM_CFLAGS $UBSAN_CFLAGS"
        JVM_LDFLAGS="$JVM_LDFLAGS $UBSAN_LDFLAGS"
        CFLAGS_JDKLIB="$CFLAGS_JDKLIB $UBSAN_CFLAGS"
        CFLAGS_JDKEXE="$CFLAGS_JDKEXE $UBSAN_CFLAGS"
        CXXFLAGS_JDKLIB="$CXXFLAGS_JDKLIB $UBSAN_CFLAGS"
        CXXFLAGS_JDKEXE="$CXXFLAGS_JDKEXE $UBSAN_CFLAGS"
        LDFLAGS_JDKLIB="$LDFLAGS_JDKLIB $UBSAN_LDFLAGS"
        LDFLAGS_JDKEXE="$LDFLAGS_JDKEXE $UBSAN_LDFLAGS"
      ])
  if test "x$UBSAN_ENABLED" = xfalse; then
    UBSAN_CFLAGS=""
    UBSAN_LDFLAGS=""
  fi
  AC_SUBST(UBSAN_CFLAGS)
  AC_SUBST(UBSAN_LDFLAGS)
  AC_SUBST(UBSAN_ENABLED)
])

################################################################################
#
# Static build support.  When enabled will generate static
# libraries instead of shared libraries for all JDK libs.
#
AC_DEFUN_ONCE([JDKOPT_SETUP_STATIC_BUILD],
[
  UTIL_DEPRECATED_ARG_ENABLE(static-build)
])

################################################################################
#
# jmod options.
#
AC_DEFUN_ONCE([JDKOPT_SETUP_JMOD_OPTIONS],
[
  # Final JMODs are recompiled often during development, and java.base JMOD
  # includes the JVM libraries. In release mode, prefer to compress JMODs fully.
  # In debug mode, pay with a little extra space, but win a lot of CPU time back
  # with the lightest (but still some) compression.
  if test "x$DEBUG_LEVEL" = xrelease; then
    DEFAULT_JMOD_COMPRESS="zip-6"
  else
    DEFAULT_JMOD_COMPRESS="zip-1"
  fi

  UTIL_ARG_WITH(NAME: jmod-compress, TYPE: literal,
    VALID_VALUES: [zip-0 zip-1 zip-2 zip-3 zip-4 zip-5 zip-6 zip-7 zip-8 zip-9],
    DEFAULT: $DEFAULT_JMOD_COMPRESS,
    CHECKING_MSG: [for JMOD compression type],
    DESC: [specify JMOD compression type (zip-[0-9])]
  )
  AC_SUBST(JMOD_COMPRESS)
])

################################################################################
#
# jlink options.
# We always keep packaged modules in JDK image.
#
AC_DEFUN_ONCE([JDKOPT_SETUP_JLINK_OPTIONS],
[
  UTIL_ARG_ENABLE(NAME: keep-packaged-modules, DEFAULT: true,
      RESULT: JLINK_KEEP_PACKAGED_MODULES,
      DESC: [enable keeping of packaged modules in jdk image],
      CHECKING_MSG: [if packaged modules are kept])
  AC_SUBST(JLINK_KEEP_PACKAGED_MODULES)
])

################################################################################
#
# Enable or disable generation of the classlist at build time
#
AC_DEFUN_ONCE([JDKOPT_ENABLE_DISABLE_GENERATE_CLASSLIST],
[
  # In GenerateLinkOptData.gmk, DumpLoadedClassList is used to generate the
  # classlist file. It never will work if CDS is disabled, since the VM will report
  # an error for DumpLoadedClassList.
  UTIL_ARG_ENABLE(NAME: generate-classlist, DEFAULT: auto,
      RESULT: ENABLE_GENERATE_CLASSLIST, AVAILABLE: $ENABLE_CDS,
      DESC: [enable generation of a CDS classlist at build time],
      DEFAULT_DESC: [enabled if the JVM feature 'cds' is enabled for all JVM variants],
      CHECKING_MSG: [if the CDS classlist generation should be enabled])
  AC_SUBST(ENABLE_GENERATE_CLASSLIST)
])

################################################################################
#
# Optionally filter resource translations
#
AC_DEFUN([JDKOPT_EXCLUDE_TRANSLATIONS],
[
  AC_ARG_WITH([exclude-translations], [AS_HELP_STRING([--with-exclude-translations],
      [a comma separated list of locales to exclude translations for. Default is
      to include all translations present in the source.])])

  EXCLUDE_TRANSLATIONS=""
  AC_MSG_CHECKING([if any translations should be excluded])
  if test "x$with_exclude_translations" != "x"; then
    EXCLUDE_TRANSLATIONS="${with_exclude_translations//,/ }"
    AC_MSG_RESULT([yes: $EXCLUDE_TRANSLATIONS])
  else
    AC_MSG_RESULT([no])
  fi

  AC_SUBST(EXCLUDE_TRANSLATIONS)
])

################################################################################
#
# Optionally disable man pages
#
AC_DEFUN([JDKOPT_ENABLE_DISABLE_MANPAGES],
[
  UTIL_ARG_ENABLE(NAME: manpages, DEFAULT: true, RESULT: BUILD_MANPAGES,
      DESC: [enable copying of static man pages],
      CHECKING_MSG: [if static man pages should be copied])
  AC_SUBST(BUILD_MANPAGES)
])

################################################################################
#
# Disable the default CDS archive generation
#
AC_DEFUN([JDKOPT_ENABLE_DISABLE_CDS_ARCHIVE],
[
  UTIL_ARG_ENABLE(NAME: cds-archive, DEFAULT: auto, RESULT: BUILD_CDS_ARCHIVE,
      DESC: [enable generation of a default CDS archive in the product image],
      DEFAULT_DESC: [enabled if possible],
      CHECKING_MSG: [if a default CDS archive should be generated],
      CHECK_AVAILABLE: [
        AC_MSG_CHECKING([if CDS archive is available])
        if test "x$ENABLE_CDS" = "xfalse"; then
          AC_MSG_RESULT([no (CDS is disabled)])
          AVAILABLE=false
        elif test "x$COMPILE_TYPE" = "xcross"; then
          AC_MSG_RESULT([no (not possible with cross compilation)])
          AVAILABLE=false
        else
          AC_MSG_RESULT([yes])
        fi
      ])
  AC_SUBST(BUILD_CDS_ARCHIVE)
])

################################################################################
#
# Enable the alternative CDS core region alignment
#
AC_DEFUN([JDKOPT_ENABLE_DISABLE_COMPATIBLE_CDS_ALIGNMENT],
[
  UTIL_ARG_ENABLE(NAME: compatible-cds-alignment, DEFAULT: $COMPATIBLE_CDS_ALIGNMENT_DEFAULT,
      RESULT: ENABLE_COMPATIBLE_CDS_ALIGNMENT,
      DESC: [enable use alternative compatible cds core region alignment],
      DEFAULT_DESC: [disabled except on linux-aarch64],
      CHECKING_MSG: [if compatible cds region alignment enabled],
      CHECK_AVAILABLE: [
        AC_MSG_CHECKING([if CDS archive is available])
        if test "x$ENABLE_CDS" = "xfalse"; then
          AVAILABLE=false
          AC_MSG_RESULT([no (CDS is disabled)])
        else
          AVAILABLE=true
          AC_MSG_RESULT([yes])
        fi
      ])
  AC_SUBST(ENABLE_COMPATIBLE_CDS_ALIGNMENT)
])

################################################################################
#
# Disallow any output from containing absolute paths from the build system.
# This setting defaults to allowed on debug builds and not allowed on release
# builds.
#
AC_DEFUN([JDKOPT_ALLOW_ABSOLUTE_PATHS_IN_OUTPUT],
[
  AC_ARG_ENABLE([absolute-paths-in-output],
      [AS_HELP_STRING([--disable-absolute-paths-in-output],
       [Set to disable to prevent any absolute paths from the build to end up in
        any of the build output. @<:@disabled in release builds, otherwise enabled@:>@])
      ])

  AC_MSG_CHECKING([if absolute paths should be allowed in the build output])
  if test "x$enable_absolute_paths_in_output" = "xno"; then
    AC_MSG_RESULT([no, forced])
    ALLOW_ABSOLUTE_PATHS_IN_OUTPUT="false"
  elif test "x$enable_absolute_paths_in_output" = "xyes"; then
    AC_MSG_RESULT([yes, forced])
    ALLOW_ABSOLUTE_PATHS_IN_OUTPUT="true"
  elif test "x$DEBUG_LEVEL" = "xrelease"; then
    AC_MSG_RESULT([no, release build])
    ALLOW_ABSOLUTE_PATHS_IN_OUTPUT="false"
  else
    AC_MSG_RESULT([yes, debug build])
    ALLOW_ABSOLUTE_PATHS_IN_OUTPUT="true"
  fi

  AC_SUBST(ALLOW_ABSOLUTE_PATHS_IN_OUTPUT)
])

################################################################################
#
# Check and set options related to reproducible builds.
#
AC_DEFUN_ONCE([JDKOPT_SETUP_REPRODUCIBLE_BUILD],
[
  AC_ARG_WITH([source-date], [AS_HELP_STRING([--with-source-date],
      [how to set SOURCE_DATE_EPOCH ('updated', 'current', 'version' a timestamp or an ISO-8601 date) @<:@current/value of SOURCE_DATE_EPOCH@:>@])],
      [with_source_date_present=true], [with_source_date_present=false])

  if test "x$SOURCE_DATE_EPOCH" != x && test "x$with_source_date" != x; then
    AC_MSG_WARN([--with-source-date will override SOURCE_DATE_EPOCH])
  fi

  AC_MSG_CHECKING([what source date to use])

  if test "x$with_source_date" = xyes; then
    AC_MSG_ERROR([--with-source-date must have a value])
  elif test "x$with_source_date" = x; then
    if test "x$SOURCE_DATE_EPOCH" != x; then
      SOURCE_DATE=$SOURCE_DATE_EPOCH
      with_source_date_present=true
      AC_MSG_RESULT([$SOURCE_DATE, from SOURCE_DATE_EPOCH])
    else
      # Tell makefiles to take the time from configure
      SOURCE_DATE=$($JAVA $TOPDIR/make/src/classes/DateUtil.java)
      AC_MSG_RESULT([$SOURCE_DATE, from 'current' (default)])
    fi
  elif test "x$with_source_date" = xupdated; then
    SOURCE_DATE=updated
    AC_MSG_RESULT([determined at build time, from 'updated'])
  elif test "x$with_source_date" = xcurrent; then
    # Set the current time
    SOURCE_DATE=$($JAVA $TOPDIR/make/src/classes/DateUtil.java)
    AC_MSG_RESULT([$SOURCE_DATE, from 'current'])
  elif test "x$with_source_date" = xversion; then
    # Use the date from version-numbers.conf
    UTIL_GET_EPOCH_TIMESTAMP(SOURCE_DATE, $DEFAULT_VERSION_DATE)
    if test "x$SOURCE_DATE" = x; then
      AC_MSG_RESULT([unavailable])
      AC_MSG_ERROR([Cannot convert DEFAULT_VERSION_DATE to timestamp])
    fi
    AC_MSG_RESULT([$SOURCE_DATE, from 'version'])
  else
    # It's a timestamp, an ISO-8601 date, or an invalid string
    # Additional [] needed to keep m4 from mangling shell constructs.
    if [ [[ "$with_source_date" =~ ^[0-9][0-9]*$ ]] ] ; then
      SOURCE_DATE=$with_source_date
      AC_MSG_RESULT([$SOURCE_DATE, from timestamp on command line])
    else
      UTIL_GET_EPOCH_TIMESTAMP(SOURCE_DATE, $with_source_date)
      if test "x$SOURCE_DATE" != x; then
        AC_MSG_RESULT([$SOURCE_DATE, from ISO-8601 date on command line])
      else
        AC_MSG_RESULT([unavailable])
        AC_MSG_ERROR([Cannot parse date string "$with_source_date"])
      fi
    fi
  fi

  ISO_8601_FORMAT_STRING="%Y-%m-%dT%H:%M:%SZ"
  if test "x$SOURCE_DATE" != xupdated; then
    # If we have a fixed value for SOURCE_DATE, we need to set SOURCE_DATE_EPOCH
    # for the rest of configure.
    SOURCE_DATE_EPOCH="$SOURCE_DATE"
    SOURCE_DATE_ISO_8601=`$JAVA $TOPDIR/make/src/classes/DateUtil.java --date="$SOURCE_DATE" --format="yyyy-MM-dd'T'HH:mm:ss'Z'"`
  fi

  AC_SUBST(SOURCE_DATE)
  AC_SUBST(ISO_8601_FORMAT_STRING)
  AC_SUBST(SOURCE_DATE_ISO_8601)

  UTIL_DEPRECATED_ARG_ENABLE(reproducible-build)
])

################################################################################
#
# Setup signing on macOS. This can either be setup to sign with a real identity
# and enabling the hardened runtime, or it can simply add the debug entitlement
# com.apple.security.get-task-allow without actually signing any binaries. The
# latter is needed to be able to debug processes and dump core files on modern
# versions of macOS. It can also be skipped completely.
#
# Check if codesign will run with the given parameters
# $1: Parameters to run with
# $2: Checking message
# Sets CODESIGN_SUCCESS=true/false
AC_DEFUN([JDKOPT_CHECK_CODESIGN_PARAMS],
[
  PARAMS="$1"
  MESSAGE="$2"
  CODESIGN_TESTFILE="$CONFIGURESUPPORT_OUTPUTDIR/codesign-testfile"
  $RM "$CODESIGN_TESTFILE"
  $TOUCH "$CODESIGN_TESTFILE"
  CODESIGN_SUCCESS=false

  $ECHO "check codesign, calling $CODESIGN $PARAMS $CODESIGN_TESTFILE" >&AS_MESSAGE_LOG_FD

  eval \"$CODESIGN\" $PARAMS \"$CODESIGN_TESTFILE\" 2>&AS_MESSAGE_LOG_FD \
      >&AS_MESSAGE_LOG_FD && CODESIGN_SUCCESS=true
  $RM "$CODESIGN_TESTFILE"
  AC_MSG_CHECKING([$MESSAGE])
  if test "x$CODESIGN_SUCCESS" = "xtrue"; then
    AC_MSG_RESULT([yes])
  else
    AC_MSG_RESULT([no])
  fi
])

AC_DEFUN([JDKOPT_CHECK_CODESIGN_HARDENED],
[
  JDKOPT_CHECK_CODESIGN_PARAMS([-s \"$MACOSX_CODESIGN_IDENTITY\" --option runtime],
      [if codesign with hardened runtime is possible])
])

AC_DEFUN([JDKOPT_CHECK_CODESIGN_DEBUG],
[
  JDKOPT_CHECK_CODESIGN_PARAMS([-s -], [if debug mode codesign is possible])
])

AC_DEFUN([JDKOPT_SETUP_MACOSX_SIGNING],
[
  MACOSX_CODESIGN_MODE=disabled
  if test "x$OPENJDK_TARGET_OS" = "xmacosx" && test "x$CODESIGN" != "x"; then

    UTIL_ARG_WITH(NAME: macosx-codesign, TYPE: literal, OPTIONAL: true,
        VALID_VALUES: [hardened debug auto], DEFAULT: auto,
        ENABLED_DEFAULT: true,
        CHECKING_MSG: [for macosx code signing mode],
        DESC: [set the macosx code signing mode (hardened, debug, auto)]
    )

    if test "x$MACOSX_CODESIGN_ENABLED" = "xtrue"; then

      # Check for user provided code signing identity.
      UTIL_ARG_WITH(NAME: macosx-codesign-identity, TYPE: string,
          DEFAULT: openjdk_codesign, CHECK_VALUE: [UTIL_CHECK_STRING_NON_EMPTY],
          DESC: [specify the macosx code signing identity],
          CHECKING_MSG: [for macosx code signing identity]
      )
      AC_SUBST(MACOSX_CODESIGN_IDENTITY)

      if test "x$MACOSX_CODESIGN" = "xauto"; then
        # Only try to default to hardened signing on release builds
        if test "x$DEBUG_LEVEL" = "xrelease"; then
          JDKOPT_CHECK_CODESIGN_HARDENED
          if test "x$CODESIGN_SUCCESS" = "xtrue"; then
            MACOSX_CODESIGN_MODE=hardened
          fi
        fi
        if test "x$MACOSX_CODESIGN_MODE" = "xdisabled"; then
          JDKOPT_CHECK_CODESIGN_DEBUG
          if test "x$CODESIGN_SUCCESS" = "xtrue"; then
            MACOSX_CODESIGN_MODE=debug
          fi
        fi
        AC_MSG_CHECKING([for macosx code signing mode])
        AC_MSG_RESULT([$MACOSX_CODESIGN_MODE])
      elif test "x$MACOSX_CODESIGN" = "xhardened"; then
        JDKOPT_CHECK_CODESIGN_HARDENED
        if test "x$CODESIGN_SUCCESS" = "xfalse"; then
          AC_MSG_ERROR([Signing with hardened runtime is not possible])
        fi
        MACOSX_CODESIGN_MODE=hardened
      elif test "x$MACOSX_CODESIGN" = "xdebug"; then
        JDKOPT_CHECK_CODESIGN_DEBUG
        if test "x$CODESIGN_SUCCESS" = "xfalse"; then
          AC_MSG_ERROR([Signing in debug mode is not possible])
        fi
        MACOSX_CODESIGN_MODE=debug
      else
        AC_MSG_ERROR([unknown value for --with-macosx-codesign: $MACOSX_CODESIGN])
      fi
    fi
  fi
  AC_SUBST(MACOSX_CODESIGN_IDENTITY)
  AC_SUBST(MACOSX_CODESIGN_MODE)
])

################################################################################
#
# fallback linker
#
AC_DEFUN_ONCE([JDKOPT_SETUP_FALLBACK_LINKER],
[
  FALLBACK_LINKER_DEFAULT=false

  if HOTSPOT_CHECK_JVM_VARIANT(zero); then
    FALLBACK_LINKER_DEFAULT=true
  fi

  UTIL_ARG_ENABLE(NAME: fallback-linker, DEFAULT: $FALLBACK_LINKER_DEFAULT,
      RESULT: ENABLE_FALLBACK_LINKER,
      DESC: [enable libffi-based fallback implementation of java.lang.foreign.Linker],
      CHECKING_MSG: [if fallback linker enabled])
  AC_SUBST(ENABLE_FALLBACK_LINKER)
])<|MERGE_RESOLUTION|>--- conflicted
+++ resolved
@@ -196,13 +196,6 @@
 
   # Setup default CDS alignment. For OpenJ9 it needs to be false.
   COMPATIBLE_CDS_ALIGNMENT_DEFAULT=false
-<<<<<<< HEAD
-  AC_SUBST(COMPATIBLE_CDS_ALIGNMENT_DEFAULT)
-=======
-  if test "x$OPENJDK_TARGET_OS" = "xlinux" && test "x$OPENJDK_TARGET_CPU" = "xaarch64"; then
-    COMPATIBLE_CDS_ALIGNMENT_DEFAULT=auto
-  fi
->>>>>>> 33f90988
 
   # Compress jars
   COMPRESS_JARS=false
@@ -671,7 +664,7 @@
   UTIL_ARG_ENABLE(NAME: compatible-cds-alignment, DEFAULT: $COMPATIBLE_CDS_ALIGNMENT_DEFAULT,
       RESULT: ENABLE_COMPATIBLE_CDS_ALIGNMENT,
       DESC: [enable use alternative compatible cds core region alignment],
-      DEFAULT_DESC: [disabled except on linux-aarch64],
+      DEFAULT_DESC: [disabled],
       CHECKING_MSG: [if compatible cds region alignment enabled],
       CHECK_AVAILABLE: [
         AC_MSG_CHECKING([if CDS archive is available])
