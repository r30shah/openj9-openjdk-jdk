#
# Copyright (c) 2011, 2024, Oracle and/or its affiliates. All rights reserved.
# DO NOT ALTER OR REMOVE COPYRIGHT NOTICES OR THIS FILE HEADER.
#
# This code is free software; you can redistribute it and/or modify it
# under the terms of the GNU General Public License version 2 only, as
# published by the Free Software Foundation.  Oracle designates this
# particular file as subject to the "Classpath" exception as provided
# by Oracle in the LICENSE file that accompanied this code.
#
# This code is distributed in the hope that it will be useful, but WITHOUT
# ANY WARRANTY; without even the implied warranty of MERCHANTABILITY or
# FITNESS FOR A PARTICULAR PURPOSE.  See the GNU General Public License
# version 2 for more details (a copy is included in the LICENSE file that
# accompanied this code).
#
# You should have received a copy of the GNU General Public License version
# 2 along with this work; if not, write to the Free Software Foundation,
# Inc., 51 Franklin St, Fifth Floor, Boston, MA 02110-1301 USA.
#
# Please contact Oracle, 500 Oracle Parkway, Redwood Shores, CA 94065 USA
# or visit www.oracle.com if you need additional information or have any
# questions.
#

<<<<<<< HEAD
# ===========================================================================
# (c) Copyright IBM Corp. 2018, 2018 All Rights Reserved
# ===========================================================================

=======
include CopyFiles.gmk
>>>>>>> 00f11da7
include LibCommon.gmk

# Hook to include the corresponding custom file, if present.
$(eval $(call IncludeCustomExtension, modules/java.base/Lib.gmk))

# Prepare the find cache.
$(call FillFindCache, $(wildcard $(TOPDIR)/src/java.base/*/native))

################################################################################
# Create all the core libraries

include lib/CoreLibraries.gmk

################################################################################
## Build libnet
################################################################################

$(eval $(call SetupJdkLibrary, BUILD_LIBNET, \
    NAME := net, \
    OPTIMIZATION := LOW, \
    DISABLED_WARNINGS_gcc_net_util_md.c := format-nonliteral, \
    DISABLED_WARNINGS_gcc_NetworkInterface.c := unused-function, \
    DISABLED_WARNINGS_clang_net_util_md.c := format-nonliteral, \
    DISABLED_WARNINGS_clang_aix_DefaultProxySelector.c := \
        deprecated-non-prototype, \
    DISABLED_WARNINGS_clang_aix_NetworkInterface.c := gnu-pointer-arith, \
    DISABLED_WARNINGS_microsoft_InetAddress.c := 4244, \
    DISABLED_WARNINGS_microsoft_ResolverConfigurationImpl.c := 4996, \
    LDFLAGS_windows := -delayload:iphlpapi.dll -delayload:secur32.dll \
        -delayload:winhttp.dll, \
    JDK_LIBS := libjava libjvm, \
    LIBS_linux := $(LIBDL), \
    LIBS_aix := $(LIBDL),\
    LIBS_windows := advapi32.lib delayimp.lib iphlpapi.lib secur32.lib \
        winhttp.lib ws2_32.lib, \
    LIBS_macosx := \
        -framework CoreFoundation \
        -framework CoreServices, \
))

TARGETS += $(BUILD_LIBNET)

################################################################################
## Build libnio
################################################################################

$(eval $(call SetupJdkLibrary, BUILD_LIBNIO, \
    NAME := nio, \
    OPTIMIZATION := HIGH, \
    EXTRA_HEADER_DIRS := \
        libnio/ch \
        libnio/fs \
        libjvm, \
    JDK_LIBS := libjava libnet, \
    LIBS_linux := $(LIBDL) -lpthread, \
    LIBS_aix := $(LIBDL), \
    LIBS_macosx := \
        -framework CoreFoundation \
        -framework CoreServices, \
    LIBS_windows := advapi32.lib mswsock.lib ws2_32.lib, \
))

TARGETS += $(BUILD_LIBNIO)

ifeq ($(call isTargetOs, macosx), true)
  ##############################################################################
  ## Build libosxsecurity
  ##############################################################################

  $(eval $(call SetupJdkLibrary, BUILD_LIBOSXSECURITY, \
      NAME := osxsecurity, \
      OPTIMIZATION := LOW, \
      DISABLED_WARNINGS_clang_KeystoreImpl.m := deprecated-declarations, \
      JDK_LIBS := libjava, \
      LIBS_macosx := -lobjc \
          -framework CoreServices \
          -framework Foundation \
          -framework Security, \
  ))

  TARGETS += $(BUILD_LIBOSXSECURITY)
endif

# use libjsig from OpenJ9
ifeq ($(OPENJ9_TOPDIR),)
ifeq ($(call isTargetOsType, unix)+$(STATIC_BUILD), true+false)
  ##############################################################################
  ## Build libjsig
  ##############################################################################

  $(eval $(call SetupJdkLibrary, BUILD_LIBJSIG, \
      NAME := jsig, \
      OPTIMIZATION := LOW, \
      jsig.c_CFLAGS := -DHOTSPOT_VM_DISTRO='"$(HOTSPOT_VM_DISTRO)"', \
      LIBS_linux := $(LIBDL), \
      LIBS_aix := $(LIBDL), \
  ))

  TARGETS += $(BUILD_LIBJSIG)

  ##############################################################################
  # Create symlinks to libjsig in each JVM variant sub dir
  ifneq ($(STATIC_LIBS), true)
    LIB_OUTPUTDIR := $(call FindLibDirForModule, java.base)

    # $1 variant subdir
    define CreateSymlinks
      # Always symlink from libdir/variant/libjsig.so -> ../libjsig.so.
      $(LIB_OUTPUTDIR)/$1/$(call SHARED_LIBRARY,jsig): \
          $(LIB_OUTPUTDIR)/$(call SHARED_LIBRARY,jsig)
		$$(call MakeDir, $$(@D))
		$(RM) $$@
		$(LN) -s ../$$(@F) $$@

      TARGETS += $(LIB_OUTPUTDIR)/$1/$(call SHARED_LIBRARY,jsig)
    endef

    # The subdir is the same as the variant
    $(foreach v, $(JVM_VARIANTS), $(eval $(call CreateSymlinks,$v)))
  endif
endif
endif # use libjsig from OpenJ9

################################################################################
# Create the symbols file for static builds.
ifeq ($(STATIC_BUILD), true)
  STATIC_SYMBOLS_DIR := $(SUPPORT_OUTPUTDIR)/modules_libs/java.base
  JAVA_BASE_EXPORT_SYMBOLS_SRC := \
      $(STATIC_SYMBOLS_DIR)/$(LIBRARY_PREFIX)jli.symbols \
      $(STATIC_SYMBOLS_DIR)/$(LIBRARY_PREFIX)java.symbols \
      $(STATIC_SYMBOLS_DIR)/$(LIBRARY_PREFIX)net.symbols \
      $(STATIC_SYMBOLS_DIR)/$(LIBRARY_PREFIX)nio.symbols \
      $(STATIC_SYMBOLS_DIR)/$(LIBRARY_PREFIX)verify.symbols \
      $(STATIC_SYMBOLS_DIR)/$(LIBRARY_PREFIX)zip.symbols \
      $(STATIC_SYMBOLS_DIR)/$(LIBRARY_PREFIX)jimage.symbols \
      $(STATIC_SYMBOLS_DIR)/server/$(LIBRARY_PREFIX)jvm.symbols \
      #

  JAVA_BASE_EXPORT_SYMBOL_FILE := $(STATIC_SYMBOLS_DIR)/java.base.symbols

  $(JAVA_BASE_EXPORT_SYMBOL_FILE): $(JAVA_BASE_EXPORT_SYMBOLS_SRC)
	$(call LogInfo, Generating java.base.symbols file)
	$(CAT) $^ > $@

  # The individual symbol files is generated when the respective lib is built
  $(JAVA_BASE_EXPORT_SYMBOLS_SRC): $(BUILD_LIBJLI) $(BUILD_LIBJAVA) \
      $(BUILD_LIBNET) $(BUILD_LIBNIO) $(BUILD_LIBVERIFY) $(BUILD_LIBZIP) \
      $(BUILD_LIBJIMAGE)

  TARGETS += $(JAVA_BASE_EXPORT_SYMBOL_FILE)
endif

################################################################################
## Build libsyslookup
################################################################################

$(eval $(call SetupJdkLibrary, BUILD_LIBSYSLOOKUP, \
    NAME := syslookup, \
    LD_SET_ORIGIN := false, \
    LDFLAGS_linux := -Wl$(COMMA)--no-as-needed, \
    LDFLAGS_aix := -brtl -bexpfull, \
    LIBS_linux := $(LIBDL) $(LIBM), \
    LIBS_aix := -ldecNumber $(LIBM), \
))

TARGETS += $(BUILD_LIBSYSLOOKUP)

ifeq ($(ENABLE_FALLBACK_LINKER), true)
  ##############################################################################
  ## Build libfallbackLinker
  ##############################################################################

  $(eval $(call SetupJdkLibrary, BUILD_LIBFALLBACKLINKER, \
      NAME := fallbackLinker, \
      EXTRA_HEADER_DIRS := java.base:libjava, \
      CFLAGS := $(LIBFFI_CFLAGS), \
      LIBS := $(LIBFFI_LIBS), \
      LIBS_windows := ws2_32.lib, \
  ))

  TARGETS += $(BUILD_LIBFALLBACKLINKER)
endif

ifeq ($(call isTargetOs, linux)+$(call isTargetCpu, x86_64)+$(INCLUDE_COMPILER2)+$(filter $(TOOLCHAIN_TYPE), gcc), true+true+true+gcc)
  ##############################################################################
  ## Build libsimdsort
  ##############################################################################

  $(eval $(call SetupJdkLibrary, BUILD_LIBSIMD_SORT, \
      NAME := simdsort, \
      LINK_TYPE := C++, \
      OPTIMIZATION := HIGH, \
      CXXFLAGS := -std=c++17, \
      LIBS_linux := $(LIBDL) $(LIBM), \
  ))

  TARGETS += $(BUILD_LIBSIMD_SORT)
endif<|MERGE_RESOLUTION|>--- conflicted
+++ resolved
@@ -23,14 +23,11 @@
 # questions.
 #
 
-<<<<<<< HEAD
 # ===========================================================================
 # (c) Copyright IBM Corp. 2018, 2018 All Rights Reserved
 # ===========================================================================
 
-=======
 include CopyFiles.gmk
->>>>>>> 00f11da7
 include LibCommon.gmk
 
 # Hook to include the corresponding custom file, if present.
